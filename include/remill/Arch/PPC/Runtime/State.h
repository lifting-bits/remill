--- conflicted
+++ resolved
@@ -189,11 +189,7 @@
 //
 // Remill's notion of registers operates at a byte granularity so these need to
 // take a full byte.
-<<<<<<< HEAD
-struct alignas(8) ConditionReg final {
-=======
 struct alignas(8) CRFlags final {
->>>>>>> a0fdd74d
 
   uint8_t cr0;
   uint8_t cr1;
@@ -206,11 +202,7 @@
 
 } __attribute__((packed));
 
-<<<<<<< HEAD
-struct alignas(8) XERReg final {
-=======
 struct alignas(8) XERFlags final {
->>>>>>> a0fdd74d
 
   uint8_t so;
   uint8_t ov;
@@ -353,19 +345,11 @@
 
   uint64_t _8;
 
-<<<<<<< HEAD
-  XERReg xer_flags;
+  XERFlags xer_flags;
 
   uint64_t _9;
 
-  ConditionReg cr_flags;
-=======
-  XERFlags xer_flags;
-
-  uint64_t _9;
-
   CRFlags cr_flags;
->>>>>>> a0fdd74d
 
 } __attribute__((packed));
 
