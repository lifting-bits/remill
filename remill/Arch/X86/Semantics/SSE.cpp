--- conflicted
+++ resolved
@@ -1627,7 +1627,6 @@
 
 namespace {
 
-<<<<<<< HEAD
 template <typename D, typename S1>
 DEF_SEM(SQRTSS, D dst, S1 src1) {
   // Extract a "single-precision" (32-bit) float from [31:0] of src1 vector:
@@ -1637,34 +1636,6 @@
   auto square_root = SquareRoot32(memory, state, src_float);
   auto temp_vec = FReadV32(dst);  // initialize a destination vector
   temp_vec = FInsertV32(temp_vec, 0, square_root);
-=======
-DEF_HELPER(SquareRoot32, float32_t src_float)->float32_t {
-  auto square_root = src_float;
-
-  // Special cases for invalid square root operations. See Intel manual, Table E-10.
-  if (IsNaN(src_float)) {
-
-    // If src is SNaN, return the SNaN converted to a QNaN:
-    if (IsSignalingNaN(src_float)) {
-      nan32_t temp_nan = {src_float};
-      temp_nan.is_quiet_nan = 1;  // equivalent to a bitwise OR with 0x00400000
-      square_root = temp_nan.f;
-
-    // Else, src is a QNaN. Pass it directly to the result:
-    } else {
-      square_root = src_float;
-    }
-  } else {  // a number, that is, not a NaN
-
-    // A negative operand (except -0.0) results in the QNaN indefinite value.
-    if (IsNegative(src_float) && src_float != -0.0) {
-      uint32_t indef_qnan = 0xFFC00000U;
-      square_root = reinterpret_cast<float32_t &>(indef_qnan);
-    } else {
-      square_root = std::sqrt(src_float);
-    }
-  }
->>>>>>> 5f74c389
 
   // Write out the result and return memory state:
   FWriteV32(dst, temp_vec);  // SSE: Writes to XMM, AVX: Zero-extends XMM.  
@@ -1672,12 +1643,8 @@
 }
 
 template <typename D, typename S1>
-<<<<<<< HEAD
 DEF_SEM(RSQRTSS, D dst, S1 src1) {
-=======
-DEF_SEM(SQRTSS, D dst, S1 src1) {
-
->>>>>>> 5f74c389
+
   // Extract a "single-precision" (32-bit) float from [31:0] of src1 vector:
   auto src_float = FExtractV32(FReadV32(src1), 0);
 
@@ -1709,7 +1676,6 @@
   FWriteV32(dst, temp_vec);  // SSE: Writes to XMM, AVX: Zero-extends XMM.
   return memory;
 }
-<<<<<<< HEAD
 
 template <typename D, typename S1, typename S2>
 DEF_SEM(VRSQRTSS, D dst, S1 src1, S2 src2) {
@@ -1727,10 +1693,6 @@
   FWriteV32(dst, temp_vec);  // SSE: Writes to XMM, AVX: Zero-extends XMM.
   return memory;
 }
-#endif // HAS_FEATURE_AVX
-=======
-#endif  // HAS_FEATURE_AVX
->>>>>>> 5f74c389
 
 }  // namespace
 
