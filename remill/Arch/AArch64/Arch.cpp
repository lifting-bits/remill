/*
 * Copyright (c) 2017 Trail of Bits, Inc.
 *
 * Licensed under the Apache License, Version 2.0 (the "License");
 * you may not use this file except in compliance with the License.
 * You may obtain a copy of the License at
 *
 *     http://www.apache.org/licenses/LICENSE-2.0
 *
 * Unless required by applicable law or agreed to in writing, software
 * distributed under the License is distributed on an "AS IS" BASIS,
 * WITHOUT WARRANTIES OR CONDITIONS OF ANY KIND, either express or implied.
 * See the License for the specific language governing permissions and
 * limitations under the License.
 */

#include <gflags/gflags.h>
#include <glog/logging.h>

#include <algorithm>
#include <cctype>
#include <iomanip>
#include <map>
#include <memory>
#include <sstream>
#include <string>

#include <llvm/ADT/Triple.h>
#include <llvm/IR/Attributes.h>
#include <llvm/IR/Function.h>
#include <llvm/IR/Module.h>

#define REMILL_AARCH_STRICT_REGNUM

#include "remill/Arch/AArch64/Decode.h"
#include "remill/Arch/Arch.h"
#include "remill/Arch/Instruction.h"
#include "remill/Arch/Name.h"
#include "remill/BC/Version.h"
#include "remill/OS/OS.h"

namespace remill {
namespace {

static constexpr int kInstructionSize = 4;  // In bytes.
static constexpr int kPCWidth = 64;  // In bits.

template <uint32_t bit, typename T>
static inline T Select(T val) {
  return (val >> bit) & T(1);
}

Instruction::Category InstCategory(const aarch64::InstData &inst) {
  switch (inst.iclass) {
    case aarch64::InstName::INVALID:
      return Instruction::kCategoryInvalid;

    // TODO(pag): B.cond.
    case aarch64::InstName::B:
      if (aarch64::InstForm::B_ONLY_CONDBRANCH == inst.iform) {
        return Instruction::kCategoryConditionalBranch;
      } else {
        return Instruction::kCategoryDirectJump;
      }

    case aarch64::InstName::BR:
      return Instruction::kCategoryIndirectJump;

    case aarch64::InstName::CBZ:
    case aarch64::InstName::CBNZ:
    case aarch64::InstName::TBZ:
    case aarch64::InstName::TBNZ:
      return Instruction::kCategoryConditionalBranch;

    case aarch64::InstName::BL:
      return Instruction::kCategoryDirectFunctionCall;

    case aarch64::InstName::BLR:
      return Instruction::kCategoryIndirectFunctionCall;

    case aarch64::InstName::RET:
      return Instruction::kCategoryFunctionReturn;

    case aarch64::InstName::HLT:
      return Instruction::kCategoryError;

    case aarch64::InstName::HVC:
    case aarch64::InstName::SMC:
    case aarch64::InstName::SVC:
    case aarch64::InstName::SYS:  // Has aliases `IC`, `DC`, `AT`, and `TLBI`.
    case aarch64::InstName::SYSL:
      return Instruction::kCategoryAsyncHyperCall;

    case aarch64::InstName::HINT:
    case aarch64::InstName::NOP:
      return Instruction::kCategoryNoOp;

    // Note: These are implemented with synchronous hyper calls.
    case aarch64::InstName::BRK:
      return Instruction::kCategoryNormal;

    default:
      return Instruction::kCategoryNormal;
  }
}

class AArch64Arch : public Arch {
 public:
  AArch64Arch(OSName os_name_, ArchName arch_name_);

  virtual ~AArch64Arch(void);

  // Decode an instruction.
  bool DecodeInstruction(
      uint64_t address, const std::string &instr_bytes,
      Instruction &inst) const final;

  // Maximum number of bytes in an instruction.
  uint64_t MaxInstructionSize(void) const final;

  llvm::Triple Triple(void) const final;
  llvm::DataLayout DataLayout(void) const final;

  // Default calling convention for this architecture.
  llvm::CallingConv::ID DefaultCallingConv(void) const final;

 private:
  AArch64Arch(void) = delete;
};

AArch64Arch::AArch64Arch(OSName os_name_, ArchName arch_name_)
    : Arch(os_name_, arch_name_) {}

AArch64Arch::~AArch64Arch(void) {}

// Default calling convention for this architecture.
llvm::CallingConv::ID AArch64Arch::DefaultCallingConv(void) const {
  return llvm::CallingConv::C;
}

// Maximum number of bytes in an instruction for this particular architecture.
uint64_t AArch64Arch::MaxInstructionSize(void) const {
  return 4;
}

llvm::Triple AArch64Arch::Triple(void) const {
  auto triple = BasicTriple();
  switch (arch_name) {
    case kArchAArch64LittleEndian:
      triple.setArch(llvm::Triple::aarch64);
      break;

    default:
      LOG(FATAL)
          << "Cannot get triple for non-AArch64 architecture "
          << GetArchName(arch_name);
      break;
  }
  return triple;
}

llvm::DataLayout AArch64Arch::DataLayout(void) const {
  std::string dl;
  switch (arch_name) {
    case kArchAArch64LittleEndian:
      dl = "e-m:e-i8:8:32-i16:16:32-i64:64-i128:128-n32:64-S128";
      break;

    default:
      LOG(FATAL)
          << "Cannot get data layout for non-AArch64 architecture "
          << GetArchName(arch_name);
      break;
  }
  return llvm::DataLayout(dl);
}

enum RegClass {
  kRegX,  // 64-bit int.
  kRegW,  // Word, 32-bit int.
  kRegB,  // Byte.
  kRegH,  // Half-word, 16-bit float.
  kRegS,  // Single-precision float.
  kRegD,  // Doubleword, Double precision float.
  kRegQ,  // Quadword.
  kRegV,  // V reg containing Q, D, S, H, and B.
};

enum RegUsage {
  kUseAsAddress,  // Interpret X31 == SP and W32 == WSP.
  kUseAsValue  // Interpret X31 == XZR and W31 == WZR.
};

enum Action {
  kActionRead,
  kActionWrite,
  kActionReadWrite
};

// Immediate integer type.
enum ImmType {
  kUnsigned,
  kSigned
};

// Note: Order is significant; extracted bits may be casted to this type.
enum Extend : uint8_t {
  kExtendUXTB,  // 0b000
  kExtendUXTH,  // 0b001
  kExtendUXTW,  // 0b010
  kExtendUXTX,  // 0b011
  kExtendSXTB,  // 0b100
  kExtendSXTH,  // 0b101
  kExtendSXTW,  // 0b110
  kExtendSXTX  // 0b111
};

static uint64_t ExtractSizeInBits(Extend extend) {
  switch (extend) {
    case kExtendUXTB: return 8;
    case kExtendUXTH: return 16;
    case kExtendUXTW: return 32;
    case kExtendUXTX: return 64;
    case kExtendSXTB: return 8;
    case kExtendSXTH: return 16;
    case kExtendSXTW: return 32;
    case kExtendSXTX: return 64;
  }
  return 0;
}

static RegClass ExtendTypeToRegClass(Extend extend) {
  switch (extend) {
    case kExtendUXTB: return kRegW;
    case kExtendUXTH: return kRegW;
    case kExtendUXTW: return kRegW;
    case kExtendUXTX: return kRegX;
    case kExtendSXTB: return kRegW;
    case kExtendSXTH: return kRegW;
    case kExtendSXTW: return kRegW;
    case kExtendSXTX: return kRegX;
  }
}

static Operand::ShiftRegister::Extend ShiftRegExtendType(Extend extend) {
  switch (extend) {
    case kExtendUXTB:
    case kExtendUXTH:
    case kExtendUXTW:
    case kExtendUXTX:
      return Operand::ShiftRegister::kExtendUnsigned;
    case kExtendSXTB:
    case kExtendSXTH:
    case kExtendSXTW:
    case kExtendSXTX:
      return Operand::ShiftRegister::kExtendSigned;
  }
  return Operand::ShiftRegister::kExtendInvalid;
}

// Note: Order is significant; extracted bits may be casted to this type.
enum Shift : uint8_t {
  kShiftLSL,
  kShiftLSR,
  kShiftASR,
  kShiftROR
};

// Translate a shift encoding into an operand shift type used by the shift
// register class.
static Operand::ShiftRegister::Shift GetOperandShift(Shift s) {
  switch (s) {
    case kShiftLSL:
      return Operand::ShiftRegister::kShiftLeftWithZeroes;
    case kShiftLSR:
      return Operand::ShiftRegister::kShiftUnsignedRight;
    case kShiftASR:
      return Operand::ShiftRegister::kShiftSignedRight;
    case kShiftROR:
      return Operand::ShiftRegister::kShiftRightAround;
  }
  return Operand::ShiftRegister::kShiftInvalid;
}

// Get the name of an integer register.
static std::string RegNameXW(Action action, RegClass rclass, RegUsage rtype,
                             aarch64::RegNum number_) {
  auto number = static_cast<uint8_t>(number_);
  CHECK_LE(number, 31U);

  std::stringstream ss;
  CHECK(kActionReadWrite != action);

  if (31 == number) {
    if (rtype == kUseAsValue) {
      if (action == kActionWrite) {
        ss << "IGNORE_WRITE_TO_XZR";
      } else {
        ss << (rclass == kRegX ? "XZR" : "WZR");
      }
    } else {
      if (action == kActionWrite) {
        ss << "SP";
      } else {
        ss << (rclass == kRegX ? "SP" : "WSP");
      }
    }
  } else {
    if (action == kActionWrite) {
      ss << "X";
    } else {
      ss << (rclass == kRegX ? "X" : "W");
    }
    ss << static_cast<unsigned>(number);
  }
  return ss.str();
}

// Get the name of a floating point register.
static std::string RegNameFP(Action action, RegClass rclass, RegUsage rtype,
                             aarch64::RegNum number_) {
  auto number = static_cast<uint8_t>(number_);
  CHECK_LE(number, 31U);

  std::stringstream ss;
  CHECK(kActionReadWrite != action);

  if (kActionRead == action) {
    if (kRegB == rclass) {
      ss << "B";
    } else if (kRegH == rclass) {
      ss << "H";
    } else if (kRegS == rclass) {
      ss << "S";
    } else if (kRegD == rclass) {
      ss << "D";
    } else if (kRegQ == rclass) {
      ss << "Q";
    } else {
      CHECK(kRegV == rclass);
      ss << "V";
    }
  } else {
    ss << "V";
  }

  ss << static_cast<unsigned>(number);

  return ss.str();
}

static std::string RegName(Action action, RegClass rclass, RegUsage rtype,
                           aarch64::RegNum number) {
  switch (rclass) {
    case kRegX:
    case kRegW:
      return RegNameXW(action, rclass, rtype, number);
    case kRegB:
    case kRegH:
    case kRegS:
    case kRegD:
    case kRegQ:
    case kRegV:
      return RegNameFP(action, rclass, rtype, number);
  }
}

static uint64_t ReadRegSize(RegClass rclass) {
  switch (rclass) {
    case kRegX:
      return 64;
    case kRegW:
      return 32;
    case kRegB:
      return 8;
    case kRegH:
      return 16;
    case kRegS:
      return 32;
    case kRegD:
      return 64;
    case kRegQ:
    case kRegV:
      return 128;
  }
  return 0;
}

static uint64_t WriteRegSize(RegClass rclass) {
  switch (rclass) {
    case kRegX:
    case kRegW:
      return 64;
    case kRegB:
    case kRegH:
    case kRegS:
    case kRegD:
    case kRegQ:
    case kRegV:
      return 128;
  }
  return 0;
}

// This gives us a register operand. If we have an operand like `<Xn|SP>`,
// then the usage is `kTypeUsage`, otherwise (i.e. `<Xn>`), the usage is
// a `kTypeValue`.
static Operand::Register Reg(Action action, RegClass rclass, RegUsage rtype,
                             aarch64::RegNum reg_num) {
  Operand::Register reg;
  if (kActionWrite == action) {
    reg.name = RegName(action, rclass, rtype, reg_num);
    reg.size = WriteRegSize(rclass);
  } else if (kActionRead == action) {
    reg.name = RegName(action, rclass, rtype, reg_num);
    reg.size = ReadRegSize(rclass);
  } else {
    LOG(FATAL)
        << "Reg function only takes a simple read or write action.";
  }
  return reg;
}

static void AddRegOperand(Instruction &inst, Action action,
                          RegClass rclass, RegUsage rtype,
                          aarch64::RegNum reg_num) {
  Operand op;
  op.type = Operand::kTypeRegister;

  if (kActionWrite == action || kActionReadWrite == action) {
    op.reg = Reg(kActionWrite, rclass, rtype, reg_num);
    op.size = op.reg.size;
    op.action = Operand::kActionWrite;
    inst.operands.push_back(op);
  }

  if (kActionRead == action || kActionReadWrite == action) {
    op.reg = Reg(kActionRead, rclass, rtype, reg_num);
    op.size = op.reg.size;
    op.action = Operand::kActionRead;
    inst.operands.push_back(op);
  }
}

static void AddShiftRegOperand(Instruction &inst, RegClass rclass,
                               RegUsage rtype, aarch64::RegNum reg_num,
                               Shift shift_type,
                               uint64_t shift_size) {
  if (!shift_size) {
    AddRegOperand(inst, kActionRead, rclass, rtype, reg_num);
  } else {
    Operand op;
    op.shift_reg.reg = Reg(kActionRead, rclass, rtype, reg_num);
    op.shift_reg.shift_op = GetOperandShift(shift_type);
    op.shift_reg.shift_size = shift_size;

    op.type = Operand::kTypeShiftRegister;
    op.size = op.shift_reg.reg.size;
    op.action = Operand::kActionRead;
    inst.operands.push_back(op);
  }
}

// Add an extend register operand, e.g. `(<Wm>|<Xm>){, <extend> {<amount>}}`.
//
// NOTE(pag): `rclass` is explicitly passed instead of inferred because some
//            instructions, e.g. `ADD_32_ADDSUB_EXT` specify `Wm` only.
static void AddExtendRegOperand(Instruction &inst, RegClass reg_class,
                                RegUsage rtype, aarch64::RegNum reg_num,
                                Extend extend_type, uint64_t output_size,
                                uint64_t shift_size=0) {
  Operand op;
  op.shift_reg.reg = Reg(kActionRead, reg_class, rtype, reg_num);
  op.shift_reg.extend_op = ShiftRegExtendType(extend_type);
  op.shift_reg.extract_size = ExtractSizeInBits(extend_type);

  // No extraction needs to be done, and zero extension already happens.
  if (Operand::ShiftRegister::kExtendUnsigned == op.shift_reg.extend_op &&
      op.shift_reg.extract_size == op.shift_reg.reg.size) {
    op.shift_reg.extend_op = Operand::ShiftRegister::kExtendInvalid;
    op.shift_reg.extract_size = 0;

  // Extracting a value that is wider than the register.
  } else if (op.shift_reg.extract_size > op.shift_reg.reg.size) {
    op.shift_reg.extend_op = Operand::ShiftRegister::kExtendInvalid;
    op.shift_reg.extract_size = 0;
  }

  if (shift_size) {
    op.shift_reg.shift_op = Operand::ShiftRegister::kShiftLeftWithZeroes;
    op.shift_reg.shift_size = shift_size;
  }

  op.type = Operand::kTypeShiftRegister;
  op.size = output_size;
  op.action = Operand::kActionRead;
  inst.operands.push_back(op);
}

static void AddImmOperand(Instruction &inst, uint64_t val,
                          ImmType signedness=kUnsigned,
                          unsigned size=64) {
  Operand op;
  op.type = Operand::kTypeImmediate;
  op.action = Operand::kActionRead;
  op.size = size;
  op.imm.is_signed = signedness == kUnsigned ? false : true;
  op.imm.val = val;
  inst.operands.push_back(op);
}

static void AddMonitorOperand(Instruction &inst) {
  Operand op;
  op.action = Operand::kActionWrite;
  op.reg.name = "MONITOR";
  op.reg.size = 64;
  op.size = 64;
  op.type = Operand::kTypeRegister;
  inst.operands.push_back(op);
}

static void AddPCRegOp(Instruction &inst, Operand::Action action, int64_t disp,
                       Operand::Address::Kind op_kind) {
  Operand op;
  op.type = Operand::kTypeAddress;
  op.size = 64;
  op.addr.address_size = 64;
  op.addr.base_reg.name = "PC";
  op.addr.base_reg.size = 64;
  op.addr.displacement = disp;
  op.addr.kind = op_kind;
  op.action = action;
  inst.operands.push_back(op);
}

// Emit a memory read or write operand of the form `[PC + disp]`.
static void AddPCRegMemOp(Instruction &inst, Action action, int64_t disp) {
  if (kActionRead == action) {
    AddPCRegOp(inst, Operand::kActionRead, disp, Operand::Address::kMemoryRead);
  } else if (kActionWrite == action) {
    AddPCRegOp(inst, Operand::kActionWrite, disp,
               Operand::Address::kMemoryWrite);
  } else {
    LOG(FATAL)<< __FUNCTION__ << " only accepts simple operand actions.";
  }
}

// Emit an address operand that computes `PC + disp`.
static void AddPCDisp(Instruction &inst, int64_t disp) {
  AddPCRegOp(inst, Operand::kActionRead, disp,
             Operand::Address::kAddressCalculation);
}

static void AddNextPC(Instruction &inst) {
  // add +4 as the PC displacement
  // emit an address computation operand
  AddPCDisp(inst, kInstructionSize);
}

// Base+offset memory operands are equivalent to indexing into an array.
//
// We have something like this:
//    [<Xn|SP>, #<imm>]
//
// Which gets is:
//    addr = Xn + imm
//    ... deref addr and do stuff ...
static void AddBasePlusOffsetMemOp(Instruction &inst, Action action,
                                   uint64_t access_size,
                                   aarch64::RegNum base_reg, uint64_t disp) {
  Operand op;
  op.type = Operand::kTypeAddress;
  op.size = access_size;
  op.addr.address_size = 64;
  op.addr.base_reg = Reg(kActionRead, kRegX, kUseAsAddress, base_reg);
  op.addr.displacement = disp;

  if (kActionWrite == action || kActionReadWrite == action) {
    op.action = Operand::kActionWrite;
    op.addr.kind = Operand::Address::kMemoryWrite;
    inst.operands.push_back(op);
  }

  if (kActionRead == action || kActionReadWrite == action) {
    op.action = Operand::kActionRead;
    op.addr.kind = Operand::Address::kMemoryRead;
    inst.operands.push_back(op);
  }
}

static constexpr auto kInvalidReg = static_cast<aarch64::RegNum>(0xFF);

// Pre-index memory operands write back the result of the displaced address
// to the base register.
//
// We have something like this:
//    [<Xn|SP>, #<imm>]!
//
// Which gets us:
//    addr = Xn + imm
//    ... deref addr and do stuff ...
//    Xn = addr + imm
//
// So we add in two operands: one that is a register write operand for Xn,
// the other that is the value of (Xn + imm + imm).
static void AddPreIndexMemOp(Instruction &inst, Action action,
                             uint64_t access_size,
                             aarch64::RegNum base_reg, uint64_t disp,
                             aarch64::RegNum dest_reg1=kInvalidReg,
                             aarch64::RegNum dest_reg2=kInvalidReg) {
  AddBasePlusOffsetMemOp(inst, action, access_size, base_reg, disp);
  auto addr_op = inst.operands[inst.operands.size() - 1];

  Operand reg_op;
  reg_op.type = Operand::kTypeRegister;
  reg_op.action = Operand::kActionWrite;

  // We don't care about the case of `31` because then `base_reg` will be
  // `SP`, but `dest_reg1` or `dest_reg2` (if they are 31), will represent
  // one of `WZR` or `ZR`.
  if (static_cast<uint8_t>(base_reg) != 31 &&
      (dest_reg1 == base_reg || dest_reg2 == base_reg)) {
    reg_op.reg.name = "SUPPRESS_WRITEBACK";
    reg_op.reg.size = 64;
  } else {
    reg_op.reg = Reg(kActionWrite, kRegX, kUseAsAddress, base_reg);
  }

  reg_op.size = reg_op.reg.size;
  inst.operands.push_back(reg_op);

  addr_op.action = Operand::kActionRead;
  addr_op.addr.kind = Operand::Address::kAddressCalculation;
  inst.operands.push_back(addr_op);
}

// Post-index memory operands write back the result of the displaced address
// to the base register.
//
// We have something like this:
//    [<Xn|SP>], #<imm>
//
// Which gets us:
//    addr = Xn
//    ... deref addr and do stuff ...
//    Xn = addr + imm
//
// So we add in two operands: one that is a register write operand for Xn,
// the other that is the value of (Xn + imm).
static void AddPostIndexMemOp(Instruction &inst, Action action,
                              uint64_t access_size,
                              aarch64::RegNum base_reg, uint64_t disp,
                              aarch64::RegNum dest_reg1=kInvalidReg,
                              aarch64::RegNum dest_reg2=kInvalidReg) {
  AddBasePlusOffsetMemOp(inst, action, access_size, base_reg, 0);
  auto addr_op = inst.operands[inst.operands.size() - 1];

  Operand reg_op;
  reg_op.type = Operand::kTypeRegister;
  reg_op.action = Operand::kActionWrite;

  // We don't care about the case of `31` because then `base_reg` will be
  // `SP`, but `dest_reg1` or `dest_reg2` (if they are 31), will represent
  // one of `WZR` or `ZR`.
  if (static_cast<uint8_t>(base_reg) != 31 &&
      (dest_reg1 == base_reg || dest_reg2 == base_reg)) {
    reg_op.reg.name = "SUPPRESS_WRITEBACK";
    reg_op.reg.size = 64;
  } else {
    reg_op.reg = Reg(kActionWrite, kRegX, kUseAsAddress, base_reg);
  }

  reg_op.size = reg_op.reg.size;
  inst.operands.push_back(reg_op);

  addr_op.size = 64;
  addr_op.action = Operand::kActionRead;
  addr_op.addr.kind = Operand::Address::kAddressCalculation;
  addr_op.addr.displacement = disp;
  inst.operands.push_back(addr_op);
}

// Post-index memory operands write back the result of the displaced address
// to the base register.
//
// We have something like this:
//    [<Xn|SP>], <Xm>
//
// Which gets us:
//    addr = Xn
//    ... deref addr and do stuff ...
//    Xn = addr + Xm
//
// So we add in two operands: one that is a register write operand for Xn,
// the other that is the value of (Xn + imm).
static void AddPostIndexMemOp(Instruction &inst, Action action,
                              uint64_t access_size,
                              aarch64::RegNum base_reg,
                              aarch64::RegNum disp_reg,
                              aarch64::RegNum dest_reg1=kInvalidReg,
                              aarch64::RegNum dest_reg2=kInvalidReg) {
  AddBasePlusOffsetMemOp(inst, action, access_size, base_reg, 0);
  auto addr_op = inst.operands[inst.operands.size() - 1];

  Operand reg_op;
  reg_op.type = Operand::kTypeRegister;
  reg_op.action = Operand::kActionWrite;

  // We don't care about the case of `31` because then `base_reg` will be
  // `SP`, but `dest_reg1` or `dest_reg2` (if they are 31), will represent
  // one of `WZR` or `ZR`.
  if (static_cast<uint8_t>(base_reg) != 31 &&
      (dest_reg1 == base_reg || dest_reg2 == base_reg)) {
    reg_op.reg.name = "SUPPRESS_WRITEBACK";
    reg_op.reg.size = 64;
  } else {
    reg_op.reg = Reg(kActionWrite, kRegX, kUseAsAddress, base_reg);
  }

  reg_op.size = reg_op.reg.size;
  inst.operands.push_back(reg_op);

  addr_op.size = 64;
  addr_op.action = Operand::kActionRead;
  addr_op.addr.kind = Operand::Address::kAddressCalculation;
  addr_op.addr.scale = 1;
  addr_op.addr.index_reg = Reg(kActionRead, kRegX, kUseAsAddress, disp_reg);
  inst.operands.push_back(addr_op);
}

static bool MostSignificantSetBit(uint64_t val, uint64_t *highest_out) {
#if __has_builtin(__builtin_clzll)
  if (val) {
    *highest_out = 63 - (__builtin_clzll(val) - (sizeof(unsigned long long) * 8 - 64));
    return true;
  } else {
    return false;
  }
#else
  auto found = false;
  for (uint64_t i = 0; i < 64; ++i) {
    if ((val >> i) & 1) {
      *highest_out = i;
      found = true;
    }
  }
  return found;
#endif
}

static bool LeastSignificantSetBit(uint64_t val, uint64_t *highest_out) {
<<<<<<< HEAD
#if __has_builtin(__builtin_ctzll)
=======
#if __has_builtin(__builtin_clzll)
>>>>>>> 899c4140
  if (val) {
    *highest_out = __builtin_ctzll(val);
    return true;
  } else {
    return false;
  }
#else
  for (uint64_t i = 0; i < 64; ++i) {
    if ((val >> i) & 1) {
      *highest_out = i;
      return true;
    }
  }
  return false;
#endif
}

static constexpr uint64_t kOne = static_cast<uint64_t>(1);

inline static uint64_t Ones(uint64_t val) {
  uint64_t out = 0;
  for (; val != 0; --val) {
    out <<= kOne;
    out |= kOne;
  }
  return out;
}

static uint64_t ROR(uint64_t val, uint64_t val_size, uint64_t rotate_amount) {
  for (uint64_t i = 0; i < rotate_amount; ++i) {
    val = ((val & kOne) << (val_size - kOne)) | (val >> kOne);
  }
  return val;
}

// Take a bit string `val` of length `val_size` bits, and concatenate it to
// itself until it occupies at least `goal_size` bits.
static uint64_t Replicate(uint64_t val, uint64_t val_size, uint64_t goal_size) {
  uint64_t replicated_val = 0;
  for (uint64_t i = 0; i < goal_size; i += val_size) {
    replicated_val = (replicated_val << val_size) | val;
  }
  return replicated_val;
}

// Decode bitfield and logical immediate masks. There is a nice piece of code
// here for producing all valid (64-bit) inputs:
//
//      https://stackoverflow.com/a/33265035/247591
//
// The gist of the format is that you hav
static bool DecodeBitMasks(uint64_t N /* one bit */,
                           uint64_t imms /* six bits */,
                           uint64_t immr /* six bits */,
                           bool is_immediate,
                           uint64_t data_size,
                           uint64_t *wmask_out=nullptr,
                           uint64_t *tmask_out=nullptr) {
  uint64_t len = 0;
  if (!MostSignificantSetBit((N << 6ULL) | (~imms & 0x3fULL), &len)) {
    return false;
  }
  if (len < 1) {
    return false;
  }

  const uint64_t esize = kOne << len;
  if (esize > data_size) {
    return false;  // `len == 0` is a `ReservedValue()`.
  }

  const uint64_t levels = Ones(len);  // ZeroExtend(Ones(len), 6).
  const uint64_t R = immr & levels;
  const uint64_t S = imms & levels;

  if (is_immediate && S == levels) {
    return false;  // ReservedValue.
  }

  const uint64_t diff = (S - R) & static_cast<uint64_t>(0x3F);  // 6-bit sbb.
  const uint64_t d = diff & levels;  // `diff<len-1:0>`.
  const uint64_t welem = Ones(S + kOne);
  const uint64_t telem = Ones(d + kOne);
  const uint64_t wmask = Replicate(
      ROR(welem, esize, R), esize, data_size);
  const uint64_t tmask = Replicate(telem, esize, data_size);

  if (wmask_out) {
    *wmask_out = wmask;
  }

  if (tmask_out) {
    *tmask_out = tmask;
  }
  return true;
}
// Utility function for extracting [From, To] bits from a uint32_t.
static inline uint64_t Extract(uint64_t bits, unsigned from, unsigned to) {
  CHECK(from < 64 && to < 64 && from >= to);
  return (bits >> to) & ((1 << (from - to + 1)) - 1);
}

static uint64_t VFPExpandImmToFloat32(uint64_t imm) {
  uint64_t result = 0;
  uint64_t bit6 = Extract(imm, 6, 6);
  result |= Extract(imm, 7, 7) << 31;
  result |= Extract(imm, 5, 0) << 19;
  result |= bit6 ? (0x1FULL << 25) : (0x1ULL << 30);
  return result;
}

static uint64_t VFPExpandImmToFloat64(uint64_t imm) {
  uint64_t result = 0;
  uint64_t bit6 = Extract(imm, 6, 6);
  result |= Extract(imm, 7, 7) << 63;
  result |= Extract(imm, 5, 0) << 48;
  result |= bit6 ? (0xFFULL << 54) : (0x1ULL << 62);
  return result;
}

bool AArch64Arch::DecodeInstruction(
    uint64_t address, const std::string &inst_bytes,
    Instruction &inst) const {

  aarch64::InstData dinst = {};
  auto bytes = reinterpret_cast<const uint8_t *>(inst_bytes.data());

  inst.arch_name = arch_name;
  inst.pc = address;
  inst.next_pc = address + kInstructionSize;
  inst.category = Instruction::kCategoryInvalid;

  if (kInstructionSize != inst_bytes.size()) {
    inst.category = Instruction::kCategoryInvalid;
    return false;

  } else if (0 != (address % kInstructionSize)) {
    inst.category = Instruction::kCategoryInvalid;
    return false;

  } else if (!aarch64::TryExtract(bytes, dinst)) {
    inst.category = Instruction::kCategoryInvalid;
    return false;
  }

  inst.bytes = inst_bytes.substr(0, kInstructionSize);
  inst.category = InstCategory(dinst);
  inst.function = aarch64::InstFormToString(dinst.iform);

  if (!aarch64::TryDecode(dinst, inst)) {
    inst.category = Instruction::kCategoryInvalid;
    return false;
  }

  return true;
}

}  // namespace

namespace aarch64 {
namespace {

static uint64_t DecodeScale(const InstData &data) {
  uint64_t scale = ((data.opc & 0x2ULL) << 1ULL) | data.size;
  return scale;
}

// <OPCODE>  <Xd>, <Xn>
static bool TryDecodeRdW_Rn(const InstData &data, Instruction &inst,
                            RegClass rclass) {
  AddRegOperand(inst, kActionWrite, rclass, kUseAsValue, data.Rd);
  AddRegOperand(inst, kActionRead, rclass, kUseAsValue, data.Rn);
  return true;
}

// <OPCODE>  <Xd>, <Xn>, <Xm>
static bool TryDecodeRdW_Rn_Rm(const InstData &data, Instruction &inst,
                               RegClass rclass) {
  TryDecodeRdW_Rn(data, inst, rclass);
  AddRegOperand(inst, kActionRead, rclass, kUseAsValue, data.Rm);
  return true;
}

}  // namespace

// RET  {<Xn>}
bool TryDecodeRET_64R_BRANCH_REG(const InstData &data, Instruction &inst) {
  AddRegOperand(inst, kActionRead, kRegX, kUseAsValue, data.Rn);
  return true;
}

// BLR  <Xn>
bool TryDecodeBLR_64_BRANCH_REG(const InstData &data, Instruction &inst) {
  AddRegOperand(inst, kActionRead, kRegX, kUseAsValue, data.Rn);
  AddNextPC(inst);
  return true;
}

// STLR  <Wt>, [<Xn|SP>{,#0}]
bool TryDecodeSTLR_SL32_LDSTEXCL(const InstData &data, Instruction &inst) {
  AddRegOperand(inst, kActionRead, kRegW, kUseAsValue, data.Rt);
  AddBasePlusOffsetMemOp(inst, kActionWrite, 32, data.Rn, 0);
  return true;
}

// STP  <Wt1>, <Wt2>, [<Xn|SP>, #<imm>]!
bool TryDecodeSTP_32_LDSTPAIR_PRE(const InstData &data, Instruction &inst) {
  AddRegOperand(inst, kActionRead, kRegW, kUseAsValue, data.Rt);
  AddRegOperand(inst, kActionRead, kRegW, kUseAsValue, data.Rt2);
  uint64_t offset = static_cast<uint64_t>(data.imm7.simm7);
  AddPreIndexMemOp(inst, kActionWrite, 64, data.Rn, offset << 2);
  return true;
}

// STP  <Xt1>, <Xt2>, [<Xn|SP>, #<imm>]!
bool TryDecodeSTP_64_LDSTPAIR_PRE(const InstData &data, Instruction &inst) {
  AddRegOperand(inst, kActionRead, kRegX, kUseAsValue, data.Rt);
  AddRegOperand(inst, kActionRead, kRegX, kUseAsValue, data.Rt2);
  uint64_t offset = static_cast<uint64_t>(data.imm7.simm7);
  AddPreIndexMemOp(inst, kActionWrite, 128, data.Rn, offset << 3);
  return true;
}

// STP  <Wt1>, <Wt2>, [<Xn|SP>], #<imm>
bool TryDecodeSTP_32_LDSTPAIR_POST(const InstData &data, Instruction &inst) {
  AddRegOperand(inst, kActionRead, kRegW, kUseAsValue, data.Rt);
  AddRegOperand(inst, kActionRead, kRegW, kUseAsValue, data.Rt2);
  uint64_t offset = static_cast<uint64_t>(data.imm7.simm7);
  AddPostIndexMemOp(inst, kActionWrite, 64, data.Rn, offset << 2);
  return true;
}

// STP  <Xt1>, <Xt2>, [<Xn|SP>], #<imm>
bool TryDecodeSTP_64_LDSTPAIR_POST(const InstData &data, Instruction &inst) {
  AddRegOperand(inst, kActionRead, kRegX, kUseAsValue, data.Rt);
  AddRegOperand(inst, kActionRead, kRegX, kUseAsValue, data.Rt2);
  uint64_t offset = static_cast<uint64_t>(data.imm7.simm7);
  AddPostIndexMemOp(inst, kActionWrite, 128, data.Rn, offset << 3);
  return true;
}

// STP  <Wt1>, <Wt2>, [<Xn|SP>{, #<imm>}]
bool TryDecodeSTP_32_LDSTPAIR_OFF(const InstData &data, Instruction &inst) {
  AddRegOperand(inst, kActionRead, kRegW, kUseAsValue, data.Rt);
  AddRegOperand(inst, kActionRead, kRegW, kUseAsValue, data.Rt2);
  AddBasePlusOffsetMemOp(inst, kActionWrite, 64, data.Rn,
                         static_cast<uint64_t>(data.imm7.simm7) << 2);
  return true;
}

// STP  <Xt1>, <Xt2>, [<Xn|SP>{, #<imm>}]
bool TryDecodeSTP_64_LDSTPAIR_OFF(const InstData &data, Instruction &inst) {
  AddRegOperand(inst, kActionRead, kRegX, kUseAsValue, data.Rt);
  AddRegOperand(inst, kActionRead, kRegX, kUseAsValue, data.Rt2);
  AddBasePlusOffsetMemOp(inst, kActionWrite, 128, data.Rn,
                         static_cast<uint64_t>(data.imm7.simm7) << 3);
  return true;
}

static bool TryDecodeSTP_Vn_LDSTPAIR_OFF(const InstData &data,
                                         Instruction &inst, RegClass rclass) {
  auto size = ReadRegSize(rclass);
  auto scale = 2U + data.opc;
  if (data.opc == 0x3) {
    return false;  // `if opc == '11' then UnallocatedEncoding();`.
  }
  AddRegOperand(inst, kActionRead, rclass, kUseAsValue, data.Rt);
  AddRegOperand(inst, kActionRead, rclass, kUseAsValue, data.Rt2);
  AddBasePlusOffsetMemOp(inst, kActionWrite, size * 2, data.Rn,
                         static_cast<uint64_t>(data.imm7.simm7) << scale);
  return true;
}

// STP  <St1>, <St2>, [<Xn|SP>{, #<imm>}]
bool TryDecodeSTP_S_LDSTPAIR_OFF(const InstData &data, Instruction &inst) {
  return TryDecodeSTP_Vn_LDSTPAIR_OFF(data, inst, kRegS);
}

// STP  <Dt1>, <Dt2>, [<Xn|SP>{, #<imm>}]
bool TryDecodeSTP_D_LDSTPAIR_OFF(const InstData &data, Instruction &inst) {
  return TryDecodeSTP_Vn_LDSTPAIR_OFF(data, inst, kRegD);
}
// STP  <Qt1>, <Qt2>, [<Xn|SP>{, #<imm>}]
bool TryDecodeSTP_Q_LDSTPAIR_OFF(const InstData &data, Instruction &inst) {
  return TryDecodeSTP_Vn_LDSTPAIR_OFF(data, inst, kRegQ);
}


// LDP  <Wt1>, <Wt2>, [<Xn|SP>], #<imm>
bool TryDecodeLDP_32_LDSTPAIR_POST(const InstData &data, Instruction &inst) {
  // `if L:opc<0> == '01' || opc == '11' then UnallocatedEncoding();`.
  if ((!data.L && (data.opc & 1)) || data.opc == 3) {
    return false;
  }
  if (data.Rt == data.Rt2) {
    return false;
  }
  AddRegOperand(inst, kActionWrite, kRegW, kUseAsValue, data.Rt);
  AddRegOperand(inst, kActionWrite, kRegW, kUseAsValue, data.Rt2);
  AddPostIndexMemOp(inst, kActionRead, 64, data.Rn,
                    static_cast<uint64_t>(data.imm7.simm7) << 2);
  return true;
}

// LDP  <Xt1>, <Xt2>, [<Xn|SP>], #<imm>
bool TryDecodeLDP_64_LDSTPAIR_POST(const InstData &data, Instruction &inst) {
  // `if L:opc<0> == '01' || opc == '11' then UnallocatedEncoding();`.
  if ((!data.L && (data.opc & 1)) || data.opc == 3) {
    return false;
  }
  if (data.Rt == data.Rt2) {
    return false;
  }
  AddRegOperand(inst, kActionWrite, kRegX, kUseAsValue, data.Rt);
  AddRegOperand(inst, kActionWrite, kRegX, kUseAsValue, data.Rt2);
  AddPostIndexMemOp(inst, kActionRead, 128, data.Rn,
                    static_cast<uint64_t>(data.imm7.simm7) << 3);
  return true;
}

//LDPSW <Xt1>, <Xt2>, [<Xn|SP>], #<imm>
bool TryDecodeLDPSW_64_LDSTPAIR_OFF(const InstData &data, Instruction &inst) {
  if (data.Rt == data.Rt2) {
    return false;
  }
  AddRegOperand(inst, kActionWrite, kRegX, kUseAsValue, data.Rt);
  AddRegOperand(inst, kActionWrite, kRegX, kUseAsValue, data.Rt2);
  AddBasePlusOffsetMemOp(inst, kActionRead, 64, data.Rn,
                         static_cast<uint64_t>(data.imm7.simm7) << 2);
  return true;
}

// LDPSW  <Xt1>, <Xt2>, [<Xn|SP>], #<imm>
bool TryDecodeLDPSW_64_LDSTPAIR_POST(const InstData &data, Instruction &inst) {
  if (data.Rt == data.Rt2) {
    return false;
  }
  AddRegOperand(inst, kActionWrite, kRegX, kUseAsValue, data.Rt);
  AddRegOperand(inst, kActionWrite, kRegX, kUseAsValue, data.Rt2);
  AddPostIndexMemOp(inst, kActionRead, 64, data.Rn,
                    static_cast<uint64_t>(data.imm7.simm7) << 2);
  return true;
}

// LDPSW  <Xt1>, <Xt2>, [<Xn|SP>, #<imm>]!
bool TryDecodeLDPSW_64_LDSTPAIR_PRE(const InstData &data, Instruction &inst) {
  if (data.Rt == data.Rt2) {
    return false;
  }
  AddRegOperand(inst, kActionWrite, kRegX, kUseAsValue, data.Rt);
  AddRegOperand(inst, kActionWrite, kRegX, kUseAsValue, data.Rt2);
  AddPreIndexMemOp(inst, kActionRead, 64, data.Rn,
                   static_cast<uint64_t>(data.imm7.simm7) << 2,
                   data.Rt, data.Rt2);
  return true;
}

// LDP  <Wt1>, <Wt2>, [<Xn|SP>, #<imm>]!
bool TryDecodeLDP_32_LDSTPAIR_PRE(const InstData &data, Instruction &inst) {
  // `if L:opc<0> == '01' || opc == '11' then UnallocatedEncoding();`.
  if ((!data.L && (data.opc & 1)) || data.opc == 3) {
    return false;
  }
  if (data.Rt == data.Rt2) {
    return false;
  }
  AddRegOperand(inst, kActionWrite, kRegW, kUseAsValue, data.Rt);
  AddRegOperand(inst, kActionWrite, kRegW, kUseAsValue, data.Rt2);
  AddPreIndexMemOp(inst, kActionRead, 64, data.Rn,
                   static_cast<uint64_t>(data.imm7.simm7) << 2,
                   data.Rt, data.Rt2);
  return true;
}

// LDP  <Xt1>, <Xt2>, [<Xn|SP>, #<imm>]!
bool TryDecodeLDP_64_LDSTPAIR_PRE(const InstData &data, Instruction &inst) {
  // `if L:opc<0> == '01' || opc == '11' then UnallocatedEncoding();`.
  if ((!data.L && (data.opc & 1)) || data.opc == 3) {
    return false;
  }
  if (data.Rt == data.Rt2) {
    return false;
  }
  AddRegOperand(inst, kActionWrite, kRegX, kUseAsValue, data.Rt);
  AddRegOperand(inst, kActionWrite, kRegX, kUseAsValue, data.Rt2);
  AddPreIndexMemOp(inst, kActionRead, 128, data.Rn,
                   static_cast<uint64_t>(data.imm7.simm7) << 3,
                   data.Rt, data.Rt2);
  return true;
}

// LDP  <Wt1>, <Wt2>, [<Xn|SP>{, #<imm>}]
bool TryDecodeLDP_32_LDSTPAIR_OFF(const InstData &data, Instruction &inst) {
  // `if L:opc<0> == '01' || opc == '11' then UnallocatedEncoding();`.
  if ((!data.L && (data.opc & 1)) || data.opc == 3) {
    return false;
  }
  if (data.Rt == data.Rt2) {
    return false;
  }
  AddRegOperand(inst, kActionWrite, kRegW, kUseAsValue, data.Rt);
  AddRegOperand(inst, kActionWrite, kRegW, kUseAsValue, data.Rt2);
  AddBasePlusOffsetMemOp(inst, kActionRead, 64, data.Rn,
                         static_cast<uint64_t>(data.imm7.simm7) << 2);
  return true;
}

// LDP  <Xt1>, <Xt2>, [<Xn|SP>{, #<imm>}]
bool TryDecodeLDP_64_LDSTPAIR_OFF(const InstData &data, Instruction &inst) {
  // `if L:opc<0> == '01' || opc == '11' then UnallocatedEncoding();`.
  if ((!data.L && (data.opc & 1)) || data.opc == 3) {
    return false;
  }
  if (data.Rt == data.Rt2) {
    return false;
  }
  AddRegOperand(inst, kActionWrite, kRegX, kUseAsValue, data.Rt);
  AddRegOperand(inst, kActionWrite, kRegX, kUseAsValue, data.Rt2);
  AddBasePlusOffsetMemOp(inst, kActionRead, 128, data.Rn,
                         static_cast<uint64_t>(data.imm7.simm7) << 3);
  return true;
}

// LDR  <Wt>, [<Xn|SP>], #<simm>
bool TryDecodeLDR_32_LDST_IMMPOST(const InstData &data, Instruction &inst) {
  AddRegOperand(inst, kActionWrite, kRegW, kUseAsValue, data.Rt);
  uint64_t offset = static_cast<uint64_t>(data.imm9.simm9);
  AddPostIndexMemOp(inst, kActionRead, 32, data.Rn, offset, data.Rt);
  return true;
}

// LDR  <Xt>, [<Xn|SP>], #<simm>
bool TryDecodeLDR_64_LDST_IMMPOST(const InstData &data, Instruction &inst) {
  AddRegOperand(inst, kActionWrite, kRegX, kUseAsValue, data.Rt);
  uint64_t offset = static_cast<uint64_t>(data.imm9.simm9);
  AddPostIndexMemOp(inst, kActionRead, 64, data.Rn, offset, data.Rt);
  return true;
}

// LDR  <Wt>, [<Xn|SP>, #<simm>]!
bool TryDecodeLDR_32_LDST_IMMPRE(const InstData &data, Instruction &inst) {
  AddRegOperand(inst, kActionWrite, kRegW, kUseAsValue, data.Rt);
  uint64_t offset = static_cast<uint64_t>(data.imm9.simm9);
  AddPreIndexMemOp(inst, kActionRead, 32, data.Rn, offset, data.Rt);
  return true;
}

// LDR  <Xt>, [<Xn|SP>, #<simm>]!
bool TryDecodeLDR_64_LDST_IMMPRE(const InstData &data, Instruction &inst) {
  AddRegOperand(inst, kActionWrite, kRegX, kUseAsValue, data.Rt);
  uint64_t offset = static_cast<uint64_t>(data.imm9.simm9);
  AddPreIndexMemOp(inst, kActionRead, 64, data.Rn, offset, data.Rt);
  return true;
}

// LDR  <Wt>, [<Xn|SP>{, #<pimm>}]
bool TryDecodeLDR_32_LDST_POS(const InstData &data, Instruction &inst) {
  AddRegOperand(inst, kActionWrite, kRegW, kUseAsValue, data.Rt);
  AddBasePlusOffsetMemOp(inst, kActionRead, 32, data.Rn,
                         data.imm12.uimm << 2);
  return true;
}

// LDR  <Xt>, [<Xn|SP>{, #<pimm>}]
bool TryDecodeLDR_64_LDST_POS(const InstData &data, Instruction &inst) {
  AddRegOperand(inst, kActionWrite, kRegX, kUseAsValue, data.Rt);
  AddBasePlusOffsetMemOp(inst, kActionRead, 64, data.Rn,
                         data.imm12.uimm << 3);
  return true;
}

// LDR  <Wt>, <label>
bool TryDecodeLDR_32_LOADLIT(const InstData &data, Instruction &inst) {
  AddRegOperand(inst, kActionWrite, kRegW, kUseAsValue, data.Rt);
  AddPCRegMemOp(inst, kActionRead,
                static_cast<uint64_t>(data.imm19.simm19) << 2ULL);
  return true;
}

// LDR  <Xt>, <label>
bool TryDecodeLDR_64_LOADLIT(const InstData &data, Instruction &inst) {
  AddRegOperand(inst, kActionWrite, kRegX, kUseAsValue, data.Rt);
  AddPCRegMemOp(inst, kActionRead,
                static_cast<uint64_t>(data.imm19.simm19) << 2ULL);
  return true;
}

static bool TryDecodeLDR_n_LDST_REGOFF(
    const InstData &data, Instruction &inst, RegClass val_class) {
  if (!(data.option & 2)) {  // Sub word indexing.
    return false;  // `if option<1> == '0' then UnallocatedEncoding();`.
  }
  unsigned scale = data.size;
  auto shift = (data.S == 1) ? scale : 0U;
  auto extend_type = static_cast<Extend>(data.option);
  auto rclass = ExtendTypeToRegClass(extend_type);
  AddRegOperand(inst, kActionWrite, val_class, kUseAsValue, data.Rt);
  AddBasePlusOffsetMemOp(inst, kActionRead, 8U << scale, data.Rn, 0);
  AddExtendRegOperand(inst, rclass, kUseAsValue, data.Rm, extend_type,
                      64, shift);
  return true;
}

// LDR  <Wt>, [<Xn|SP>, (<Wm>|<Xm>){, <extend> {<amount>}}]
bool TryDecodeLDR_32_LDST_REGOFF(const InstData &data, Instruction &inst) {
  return TryDecodeLDR_n_LDST_REGOFF(data, inst, kRegW);
}

// LDR  <Xt>, [<Xn|SP>, (<Wm>|<Xm>){, <extend> {<amount>}}]
bool TryDecodeLDR_64_LDST_REGOFF(const InstData &data, Instruction &inst) {
  return TryDecodeLDR_n_LDST_REGOFF(data, inst, kRegX);
}

// STR  <Wt>, [<Xn|SP>], #<simm>
bool TryDecodeSTR_32_LDST_IMMPOST(const InstData &data, Instruction &inst) {
  AddRegOperand(inst, kActionRead, kRegW, kUseAsValue, data.Rt);
  uint64_t offset = static_cast<uint64_t>(data.imm9.simm9);
  AddPostIndexMemOp(inst, kActionWrite, 32, data.Rn, offset);
  return true;
}

// STR  <Xt>, [<Xn|SP>], #<simm>
bool TryDecodeSTR_64_LDST_IMMPOST(const InstData &data, Instruction &inst) {
  AddRegOperand(inst, kActionRead, kRegX, kUseAsValue, data.Rt);
  uint64_t offset = static_cast<uint64_t>(data.imm9.simm9);
  AddPostIndexMemOp(inst, kActionWrite, 64, data.Rn, offset);
  return true;
}

// STR  <Wt>, [<Xn|SP>, #<simm>]!
bool TryDecodeSTR_32_LDST_IMMPRE(const InstData &data, Instruction &inst) {
  AddRegOperand(inst, kActionRead, kRegW, kUseAsValue, data.Rt);
  uint64_t offset = static_cast<uint64_t>(data.imm9.simm9);
  AddPreIndexMemOp(inst, kActionWrite, 32, data.Rn, offset);
  return true;
}

// STR  <Xt>, [<Xn|SP>, #<simm>]!
bool TryDecodeSTR_64_LDST_IMMPRE(const InstData &data, Instruction &inst) {
  AddRegOperand(inst, kActionRead, kRegX, kUseAsValue, data.Rt);
  uint64_t offset = static_cast<uint64_t>(data.imm9.simm9);
  AddPreIndexMemOp(inst, kActionWrite, 64, data.Rn, offset);
  return true;
}

// STR  <Wt>, [<Xn|SP>{, #<pimm>}]
bool TryDecodeSTR_32_LDST_POS(const InstData &data, Instruction &inst) {
  AddRegOperand(inst, kActionRead, kRegW, kUseAsValue, data.Rt);
  AddBasePlusOffsetMemOp(inst, kActionWrite, 32, data.Rn,
                         data.imm12.uimm << 2 /* size = 2 */);
  return true;
}

// STR  <Xt>, [<Xn|SP>{, #<pimm>}]
bool TryDecodeSTR_64_LDST_POS(const InstData &data, Instruction &inst) {
  AddRegOperand(inst, kActionRead, kRegX, kUseAsValue, data.Rt);
  AddBasePlusOffsetMemOp(inst, kActionWrite, 64, data.Rn,
                         data.imm12.uimm << 3 /* size = 3 */);
  return true;
}

static bool TryDecodeSTR_n_LDST_REGOFF(
    const InstData &data, Instruction &inst, RegClass val_class) {
  if (!(data.option & 2)) {  // Sub word indexing.
    return false;  // `if option<1> == '0' then UnallocatedEncoding();`.
  }
  unsigned scale = data.size;
  auto extend_type = static_cast<Extend>(data.option);
  auto shift = data.S ? scale : 0U;
  AddRegOperand(inst, kActionRead, val_class, kUseAsValue, data.Rt);
  AddBasePlusOffsetMemOp(inst, kActionWrite, 8U << data.size, data.Rn, 0);
  AddExtendRegOperand(inst, ExtendTypeToRegClass(extend_type),
                      kUseAsValue, data.Rm, extend_type, 64, shift);
  return true;
}

// STR  <Wt>, [<Xn|SP>, (<Wm>|<Xm>){, <extend> {<amount>}}]
bool TryDecodeSTR_32_LDST_REGOFF(const InstData &data, Instruction &inst) {
  return TryDecodeSTR_n_LDST_REGOFF(data, inst, kRegW);
}

// STR  <Xt>, [<Xn|SP>, (<Wm>|<Xm>){, <extend> {<amount>}}]
bool TryDecodeSTR_64_LDST_REGOFF(const InstData &data, Instruction &inst) {
  return TryDecodeSTR_n_LDST_REGOFF(data, inst, kRegX);
}

// MOVZ  <Wd>, #<imm>{, LSL #<shift>}
bool TryDecodeMOVZ_32_MOVEWIDE(const InstData &data, Instruction &inst) {
  if (data.hw & 2) {  // Also if `sf` is zero (specifies 32-bit operands).
    return false;
  }
  auto shift = static_cast<uint64_t>(data.hw) << 4U;
  AddRegOperand(inst, kActionWrite, kRegW, kUseAsValue, data.Rd);
  AddImmOperand(inst, static_cast<uint32_t>(data.imm16.uimm << shift),
                kUnsigned, 32);
  return true;
}

// MOVZ  <Xd>, #<imm>{, LSL #<shift>}
bool TryDecodeMOVZ_64_MOVEWIDE(const InstData &data, Instruction &inst) {

  auto shift = static_cast<uint64_t>(data.hw) << 4U;
  AddRegOperand(inst, kActionWrite, kRegX, kUseAsValue, data.Rd);
  AddImmOperand(inst, (data.imm16.uimm << shift));
  return true;
}

// MOVK  <Wd>, #<imm>{, LSL #<shift>}
bool TryDecodeMOVK_32_MOVEWIDE(const InstData &data, Instruction &inst) {
  if ((data.hw >> 1) & 1) {
    return false;  // if sf == '0' && hw<1> == '1' then UnallocatedEncoding();
  }
  AddRegOperand(inst, kActionReadWrite, kRegW, kUseAsValue, data.Rd);
  AddImmOperand(inst, data.imm16.uimm);
  AddImmOperand(inst, data.hw << 4, kUnsigned, 8);  // pos = UInt(hw:'0000');
  return true;
}

// MOVK  <Xd>, #<imm>{, LSL #<shift>}
bool TryDecodeMOVK_64_MOVEWIDE(const InstData &data, Instruction &inst) {
  AddRegOperand(inst, kActionReadWrite, kRegX, kUseAsValue, data.Rd);
  AddImmOperand(inst, data.imm16.uimm);
  AddImmOperand(inst, data.hw << 4, kUnsigned, 8);  // pos = UInt(hw:'0000');
  return true;
}

// MOVN  <Wd>, #<imm>{, LSL #<shift>}
bool TryDecodeMOVN_32_MOVEWIDE(const InstData &data, Instruction &inst) {
  if ((data.hw >> 1) & 1) {
    return false;  // if sf == '0' && hw<1> == '1' then UnallocatedEncoding();
  }
  auto shift = static_cast<uint64_t>(data.hw << 4);
  auto imm = data.imm16.uimm << shift;
  AddRegOperand(inst, kActionWrite, kRegW, kUseAsValue, data.Rd);
  AddImmOperand(inst, static_cast<uint64_t>(static_cast<uint32_t>(~imm)));
  return true;
}

// MOVN  <Xd>, #<imm>{, LSL #<shift>}
bool TryDecodeMOVN_64_MOVEWIDE(const InstData &data, Instruction &inst) {
  auto shift = static_cast<uint64_t>(data.hw << 4);
  auto imm = data.imm16.uimm << shift;
  AddRegOperand(inst, kActionWrite, kRegX, kUseAsValue, data.Rd);
  AddImmOperand(inst, ~imm);
  return true;
}

// ADR  <Xd>, <label>
bool TryDecodeADR_ONLY_PCRELADDR(const InstData &data, Instruction &inst) {
  AddRegOperand(inst, kActionWrite, kRegX, kUseAsValue, data.Rd);
  AddPCDisp(inst, static_cast<int64_t>(data.immhi_immlo.simm21));
  return true;
}

// ADRP  <Xd>, <label>
bool TryDecodeADRP_ONLY_PCRELADDR(const InstData &data, Instruction &inst) {
  AddRegOperand(inst, kActionWrite, kRegX, kUseAsValue, data.Rd);
  AddPCDisp(inst, static_cast<int64_t>(data.immhi_immlo.simm21) << 12ULL);
  return true;
}

// B  <label>
bool TryDecodeB_ONLY_BRANCH_IMM(const InstData &data, Instruction &inst) {
  AddPCDisp(inst, data.imm26.simm26 << 2LL);
  inst.branch_taken_pc = static_cast<uint64_t>(
      static_cast<int64_t>(inst.pc) + (data.imm26.simm26 << 2ULL));
  return true;
}

static void DecodeFallThroughPC(Instruction &inst) {
  Operand not_taken_op = {};
  not_taken_op.action = Operand::kActionRead;
  not_taken_op.type = Operand::kTypeAddress;
  not_taken_op.size = kPCWidth;
  not_taken_op.addr.address_size = kPCWidth;
  not_taken_op.addr.base_reg.name = "PC";
  not_taken_op.addr.base_reg.size = kPCWidth;
  not_taken_op.addr.displacement = kInstructionSize;
  not_taken_op.addr.kind = Operand::Address::kControlFlowTarget;
  inst.operands.push_back(not_taken_op);

  inst.branch_not_taken_pc = inst.next_pc;
}

// Decode a relative branch target.
static void DecodeConditionalBranch(Instruction &inst, int64_t disp) {

  // Condition variable.
  Operand cond_op = {};
  cond_op.action = Operand::kActionWrite;
  cond_op.type = Operand::kTypeRegister;
  cond_op.reg.name = "BRANCH_TAKEN";
  cond_op.reg.size = 8;
  cond_op.size = 8;
  inst.operands.push_back(cond_op);

  // Taken branch.
  Operand taken_op = {};
  taken_op.action = Operand::kActionRead;
  taken_op.type = Operand::kTypeAddress;
  taken_op.size = kPCWidth;
  taken_op.addr.address_size = kPCWidth;
  taken_op.addr.base_reg.name = "PC";
  taken_op.addr.base_reg.size = kPCWidth;
  taken_op.addr.displacement = disp;
  taken_op.addr.kind = Operand::Address::kControlFlowTarget;
  inst.operands.push_back(taken_op);

  inst.branch_taken_pc = static_cast<uint64_t>(
      static_cast<int64_t>(inst.pc) + disp);

  DecodeFallThroughPC(inst);
}

static bool DecodeBranchRegLabel(const InstData &data, Instruction &inst,
                                 RegClass reg_class) {
  DecodeConditionalBranch(inst, data.imm19.simm19 << 2);
  AddRegOperand(inst, kActionRead, reg_class, kUseAsValue, data.Rt);
  return true;
}

// CBZ  <Wt>, <label>
bool TryDecodeCBZ_32_COMPBRANCH(const InstData &data, Instruction &inst) {
  return DecodeBranchRegLabel(data, inst, kRegW);
}

// CBZ  <Xt>, <label>
bool TryDecodeCBZ_64_COMPBRANCH(const InstData &data, Instruction &inst) {
  return DecodeBranchRegLabel(data, inst, kRegX);
}

// CBNZ  <Wt>, <label>
bool TryDecodeCBNZ_32_COMPBRANCH(const InstData &data, Instruction &inst) {
  return DecodeBranchRegLabel(data, inst, kRegW);
}

// CBNZ  <Xt>, <label>
bool TryDecodeCBNZ_64_COMPBRANCH(const InstData &data, Instruction &inst) {
  return DecodeBranchRegLabel(data, inst, kRegX);
}

bool DecodeTestBitBranch(const InstData &data, Instruction &inst) {
  uint8_t bit_pos = (data.b5 << 5U) | data.b40;
  AddImmOperand(inst, bit_pos);
  DecodeConditionalBranch(inst, data.imm14.simm14 << 2);
  RegClass reg_class;
  if (data.b5 == 1) {
    reg_class = kRegX;
    inst.function += "_64";
  } else {
    reg_class = kRegW;
    inst.function += "_32";
  }
  AddRegOperand(inst, kActionRead, reg_class, kUseAsValue, data.Rt);
  return true;
}

// TBZ  <R><t>, #<imm>, <label>
bool TryDecodeTBZ_ONLY_TESTBRANCH(const InstData &data, Instruction &inst) {
  return DecodeTestBitBranch(data, inst);
}

// TBNZ  <R><t>, #<imm>, <label>
bool TryDecodeTBNZ_ONLY_TESTBRANCH(const InstData &data, Instruction &inst) {
  return DecodeTestBitBranch(data, inst);
}

// BL  <label>
bool TryDecodeBL_ONLY_BRANCH_IMM(const InstData &data, Instruction &inst) {
  inst.branch_taken_pc = static_cast<uint64_t>(
      static_cast<int64_t>(inst.pc) + (data.imm26.simm26 << 2ULL));
  inst.branch_not_taken_pc = inst.next_pc;
  AddPCDisp(inst, data.imm26.simm26 << 2LL);
  AddNextPC(inst);  // Decodes the return address.
  return true;
}

// BR  <Xn>
bool TryDecodeBR_64_BRANCH_REG(const InstData &data, Instruction &inst) {
  AddRegOperand(inst, kActionRead, kRegX, kUseAsAddress, data.Rn);
  return true;
}

static bool ShiftImmediate(uint64_t &value, uint8_t shift) {
  switch (shift) {
    case 0:  // Shift 0 to left.
      break;
    case 1:  // Shift left 12 bits.
      value = value << 12;
      break;
    default:
      LOG(ERROR)
          << "Decoding reserved bit for shift value.";
      return false;
  }
  return true;
}

// ADD  <Wd|WSP>, <Wn|WSP>, #<imm>{, <shift>}
bool TryDecodeADD_32_ADDSUB_IMM(const InstData &data, Instruction &inst) {
  auto imm = data.imm12.uimm;
  if (!ShiftImmediate(imm, data.shift)) {
    return false;
  }
  AddRegOperand(inst, kActionWrite, kRegW, kUseAsAddress, data.Rd);
  AddRegOperand(inst, kActionRead, kRegW, kUseAsAddress, data.Rn);
  AddImmOperand(inst, imm);
  return true;
}

// ADD  <Xd|SP>, <Xn|SP>, #<imm>{, <shift>}
bool TryDecodeADD_64_ADDSUB_IMM(const InstData &data, Instruction &inst) {
  auto imm = data.imm12.uimm;
  if (!ShiftImmediate(imm, data.shift)) {
    return false;
  }
  AddRegOperand(inst, kActionWrite, kRegX, kUseAsAddress, data.Rd);
  AddRegOperand(inst, kActionRead, kRegX, kUseAsAddress, data.Rn);
  AddImmOperand(inst, imm);
  return true;
}

// ADD  <Wd>, <Wn>, <Wm>{, <shift> #<amount>}
bool TryDecodeADD_32_ADDSUB_SHIFT(const InstData &data, Instruction &inst) {
  if (1 & (data.imm6.uimm >> 5)) {
    return false;  // `if sf == '0' && imm6<5> == '1' then ReservedValue();`.
  }
  auto shift_type = static_cast<Shift>(data.shift);
  if (shift_type == kShiftROR) {
    return false;  // Shift type '11' is a reserved value.
  }
  AddRegOperand(inst, kActionWrite, kRegW, kUseAsValue, data.Rd);
  AddRegOperand(inst, kActionRead, kRegW, kUseAsValue, data.Rn);
  AddShiftRegOperand(inst, kRegW, kUseAsValue, data.Rm,
                     shift_type, data.imm6.uimm);
  return true;
}

// ADD  <Xd>, <Xn>, <Xm>{, <shift> #<amount>}
bool TryDecodeADD_64_ADDSUB_SHIFT(const InstData &data, Instruction &inst) {
  auto shift_type = static_cast<Shift>(data.shift);
  if (shift_type == kShiftROR) {
    return false;  // Shift type '11' is a reserved value.
  }
  AddRegOperand(inst, kActionWrite, kRegX, kUseAsValue, data.Rd);
  AddRegOperand(inst, kActionRead, kRegX, kUseAsValue, data.Rn);
  AddShiftRegOperand(inst, kRegX, kUseAsValue, data.Rm,
                     shift_type, data.imm6.uimm);
  return true;
}

// ADD  <Wd|WSP>, <Wn|WSP>, <Wm>{, <extend> {#<amount>}}
bool TryDecodeADD_32_ADDSUB_EXT(const InstData &data, Instruction &inst) {
  auto extend_type = static_cast<Extend>(data.option);
  auto shift = data.imm3.uimm;
  if (shift > 4) {
    return false;  // `if shift > 4 then ReservedValue();`.
  }
  AddRegOperand(inst, kActionWrite, kRegW, kUseAsAddress, data.Rd);
  AddRegOperand(inst, kActionRead, kRegW, kUseAsAddress, data.Rn);
  AddExtendRegOperand(inst, kRegW, kUseAsValue,
                      data.Rm, extend_type, 32, shift);
  return true;
}

// ADD  <Xd|SP>, <Xn|SP>, <R><m>{, <extend> {#<amount>}}
bool TryDecodeADD_64_ADDSUB_EXT(const InstData &data, Instruction &inst) {
  auto extend_type = static_cast<Extend>(data.option);
  auto shift = data.imm3.uimm;
  if (shift > 4) {
    return false;  // `if shift > 4 then ReservedValue();`.
  }
  auto reg_class = ExtendTypeToRegClass(extend_type);
  AddRegOperand(inst, kActionWrite, kRegX, kUseAsAddress, data.Rd);
  AddRegOperand(inst, kActionRead, kRegX, kUseAsAddress, data.Rn);
  AddExtendRegOperand(inst, reg_class, kUseAsValue,
                      data.Rm, extend_type, 64, shift);
  return true;
}

// SUB  <Wd|WSP>, <Wn|WSP>, #<imm>{, <shift>}
bool TryDecodeSUB_32_ADDSUB_IMM(const InstData &data, Instruction &inst) {
  return TryDecodeADD_32_ADDSUB_IMM(data, inst);
}

// SUB  <Xd|SP>, <Xn|SP>, #<imm>{, <shift>}
bool TryDecodeSUB_64_ADDSUB_IMM(const InstData &data, Instruction &inst) {
  return TryDecodeADD_64_ADDSUB_IMM(data, inst);
}

// SUB  <Wd>, <Wn>, <Wm>{, <shift> #<amount>}
bool TryDecodeSUB_32_ADDSUB_SHIFT(const InstData &data, Instruction &inst) {
  return TryDecodeADD_32_ADDSUB_SHIFT(data, inst);
}

// SUB  <Xd>, <Xn>, <Xm>{, <shift> #<amount>}
bool TryDecodeSUB_64_ADDSUB_SHIFT(const InstData &data, Instruction &inst) {
  return TryDecodeADD_64_ADDSUB_SHIFT(data, inst);
}

// SUB  <Wd|WSP>, <Wn|WSP>, <Wm>{, <extend> {#<amount>}}
bool TryDecodeSUB_32_ADDSUB_EXT(const InstData &data, Instruction &inst) {
  return TryDecodeADD_32_ADDSUB_EXT(data, inst);
}

// SUB  <Xd|SP>, <Xn|SP>, <R><m>{, <extend> {#<amount>}}
bool TryDecodeSUB_64_ADDSUB_EXT(const InstData &data, Instruction &inst) {
  return TryDecodeADD_64_ADDSUB_EXT(data, inst);
}

// SUBS  <Wd>, <Wn>, <Wm>{, <shift> #<amount>}
bool TryDecodeSUBS_32_ADDSUB_SHIFT(const InstData &data, Instruction &inst) {
  auto shift_type = static_cast<Shift>(data.shift);
  if (shift_type == kShiftROR) {
    return false;  // Shift type '11' is a reserved value.
  } else if ((data.imm6.uimm >> 5) & 1) {
    return false;  // `if sf == '0' && imm6<5> == '1' then ReservedValue();`.
  }
  AddRegOperand(inst, kActionWrite, kRegW, kUseAsValue, data.Rd);
  AddRegOperand(inst, kActionRead, kRegW, kUseAsValue, data.Rn);
  AddShiftRegOperand(inst, kRegW, kUseAsValue, data.Rm, shift_type,
                     data.imm6.uimm);
  return true;
}

// SUBS  <Xd>, <Xn>, <Xm>{, <shift> #<amount>}
bool TryDecodeSUBS_64_ADDSUB_SHIFT(const InstData &data, Instruction &inst) {
  auto shift_type = static_cast<Shift>(data.shift);
  if (shift_type == kShiftROR) {
    return false;  // Shift type '11' is a reserved value.
  }
  AddRegOperand(inst, kActionWrite, kRegX, kUseAsValue, data.Rd);
  AddRegOperand(inst, kActionRead, kRegX, kUseAsValue, data.Rn);
  AddShiftRegOperand(inst, kRegX, kUseAsValue, data.Rm, shift_type,
                     data.imm6.uimm);
  return true;
}

// SUBS  <Wd>, <Wn|WSP>, #<imm>{, <shift>}
bool TryDecodeSUBS_32S_ADDSUB_IMM(const InstData &data, Instruction &inst) {
  auto imm = data.imm12.uimm;
  if (!ShiftImmediate(imm, data.shift)) {
    return false;
  }
  AddRegOperand(inst, kActionWrite, kRegW, kUseAsValue, data.Rd);
  AddRegOperand(inst, kActionRead, kRegW, kUseAsAddress, data.Rn);
  AddImmOperand(inst, imm);
  return true;
}

// SUBS  <Xd>, <Xn|SP>, #<imm>{, <shift>}
bool TryDecodeSUBS_64S_ADDSUB_IMM(const InstData &data, Instruction &inst) {
  auto imm = data.imm12.uimm;
  if (!ShiftImmediate(imm, data.shift)) {
    return false;
  }
  AddRegOperand(inst, kActionWrite, kRegX, kUseAsValue, data.Rd);
  AddRegOperand(inst, kActionRead, kRegX, kUseAsAddress, data.Rn);
  AddImmOperand(inst, imm);
  return true;
}

// SUBS  <Wd>, <Wn|WSP>, <Wm>{, <extend> {#<amount>}}
bool TryDecodeSUBS_32S_ADDSUB_EXT(const InstData &data, Instruction &inst) {
  auto extend_type = static_cast<Extend>(data.option);
  auto shift = data.imm3.uimm;
  if (shift > 4) {
    return false;  // `if shift > 4 then ReservedValue();`.
  }
  AddRegOperand(inst, kActionWrite, kRegW, kUseAsValue, data.Rd);
  AddRegOperand(inst, kActionRead, kRegW, kUseAsAddress, data.Rn);
  AddExtendRegOperand(inst, kRegW, kUseAsValue,
                      data.Rm, extend_type, 32, shift);
  return true;
}

// SUBS  <Xd>, <Xn|SP>, <R><m>{, <extend> {#<amount>}}
bool TryDecodeSUBS_64S_ADDSUB_EXT(const InstData &data, Instruction &inst) {
  auto extend_type = static_cast<Extend>(data.option);
  auto shift = data.imm3.uimm;
  if (shift > 4) {
    return false;  // `if shift > 4 then ReservedValue();`.
  }
  auto reg_class = ExtendTypeToRegClass(extend_type);
  AddRegOperand(inst, kActionWrite, kRegX, kUseAsValue, data.Rd);
  AddRegOperand(inst, kActionRead, kRegX, kUseAsAddress, data.Rn);
  AddExtendRegOperand(inst, reg_class, kUseAsValue,
                      data.Rm, extend_type, 64, shift);
  return true;
}

// ADDS  <Wd>, <Wn|WSP>, #<imm>{, <shift>}
bool TryDecodeADDS_32S_ADDSUB_IMM(const InstData &data, Instruction &inst) {
  return TryDecodeSUBS_32S_ADDSUB_IMM(data, inst);
}

// ADDS  <Xd>, <Xn|SP>, #<imm>{, <shift>}
bool TryDecodeADDS_64S_ADDSUB_IMM(const InstData &data, Instruction &inst) {
  return TryDecodeSUBS_64S_ADDSUB_IMM(data, inst);
}

// ADDS  <Wd>, <Wn>, <Wm>{, <shift> #<amount>}
bool TryDecodeADDS_32_ADDSUB_SHIFT(const InstData &data, Instruction &inst) {
  return TryDecodeSUBS_32_ADDSUB_SHIFT(data, inst);
}

// ADDS  <Xd>, <Xn>, <Xm>{, <shift> #<amount>}
bool TryDecodeADDS_64_ADDSUB_SHIFT(const InstData &data, Instruction &inst) {
  return TryDecodeSUBS_64_ADDSUB_SHIFT(data, inst);
}

// ADDS  <Wd>, <Wn|WSP>, <Wm>{, <extend> {#<amount>}}
bool TryDecodeADDS_32S_ADDSUB_EXT(const InstData &data, Instruction &inst) {
  return TryDecodeSUBS_32S_ADDSUB_EXT(data, inst);
}

// ADDS  <Xd>, <Xn|SP>, <R><m>{, <extend> {#<amount>}}
bool TryDecodeADDS_64S_ADDSUB_EXT(const InstData &data, Instruction &inst) {
  return TryDecodeSUBS_64S_ADDSUB_EXT(data, inst);
}

static const char *kCondName[] = {
    "EQ", "CS", "MI", "VS", "HI", "GE", "GT", "AL"
};

static const char *kNegCondName[] = {
    "NE", "CC", "PL", "VC", "LS", "LT", "LE", "AL"
};

static const char *CondName(uint8_t cond) {
  if (cond & 1) {
    return kNegCondName[(cond >> 1) & 0x7];
  } else {
    return kCondName[(cond >> 1) & 0x7];
  }
}

// `if option<1> == '0' then UnallocatedEncoding();`
static bool IsSubWordIndex(const InstData &data) {
  return !(data.option & 0x2);
}

static void SetConditionalFunctionName(const InstData &data, Instruction &inst,
                                       bool invert_condition=false) {
  uint8_t cond = 0;
  if (invert_condition) {
    cond = data.cond ^ 1;
  } else {
    cond = data.cond;
  }

  std::stringstream ss;
  ss << inst.function << "_" << CondName(cond);
  inst.function = ss.str();
}

// B.<cond>  <label>
bool TryDecodeB_ONLY_CONDBRANCH(const InstData &data, Instruction &inst) {

  // Add in the condition to the isel name.
  SetConditionalFunctionName(data, inst);
  DecodeConditionalBranch(inst, data.imm19.simm19 << 2);
  return true;
}

// STRB  <Wt>, [<Xn|SP>{, #<pimm>}]
bool TryDecodeSTRB_32_LDST_POS(const InstData &data, Instruction &inst) {
  AddRegOperand(inst, kActionRead, kRegW, kUseAsValue, data.Rt);
  AddBasePlusOffsetMemOp(inst, kActionWrite, 8, data.Rn,
                         data.imm12.uimm);
  return true;
}

// STRB  <Wt>, [<Xn|SP>], #<simm>
bool TryDecodeSTRB_32_LDST_IMMPOST(const InstData &data, Instruction &inst) {
  AddRegOperand(inst, kActionRead, kRegW, kUseAsValue, data.Rt);
  uint64_t offset = static_cast<uint64_t>(data.imm9.simm9);
  AddPostIndexMemOp(inst, kActionWrite, 8, data.Rn, offset, data.Rt);
  return true;
}

// STRB  <Wt>, [<Xn|SP>, #<simm>]!
bool TryDecodeSTRB_32_LDST_IMMPRE(const InstData &data, Instruction &inst) {
  AddRegOperand(inst, kActionRead, kRegW, kUseAsValue, data.Rt);
  uint64_t offset = static_cast<uint64_t>(data.imm9.simm9);
  AddPreIndexMemOp(inst, kActionWrite, 8, data.Rn, offset, data.Rt);
  return true;
}

// STRB  <Wt>, [<Xn|SP>, (<Wm>|<Xm>), <extend> {<amount>}]
bool TryDecodeSTRB_32B_LDST_REGOFF(const InstData &data, Instruction &inst) {
  if (IsSubWordIndex(data)) {
    return false;
  }
  AddRegOperand(inst, kActionRead, kRegW, kUseAsValue, data.Rt);
  AddRegOperand(inst, kActionWrite, kRegX, kUseAsAddress, data.Rn);
  auto extend_type = static_cast<Extend>(data.option);
  auto rclass = ExtendTypeToRegClass(extend_type);
  AddExtendRegOperand(inst, rclass, kUseAsValue, data.Rm, extend_type, 64, 0);
  return true;
}

// STRB  <Wt>, [<Xn|SP>, <Xm>{, LSL <amount>}]
bool TryDecodeSTRB_32BL_LDST_REGOFF(const InstData &data, Instruction &inst) {
  if (IsSubWordIndex(data)) {  // Sub-word index.
    return false;  // `if option<1> == '0' then UnallocatedEncoding();`
  }
  AddRegOperand(inst, kActionRead, kRegW, kUseAsValue, data.Rt);
  AddRegOperand(inst, kActionWrite, kRegX, kUseAsAddress, data.Rn);
  AddShiftRegOperand(inst, kRegX, kUseAsValue, data.Rm, kShiftLSL, 0);
  return true;
}

static bool TryDecodeLDRn_m_LDST_REGOFF(const InstData &data, Instruction &inst,
                                        RegClass dest_rclass, uint64_t scale) {
  if (IsSubWordIndex(data)) {  // Sub-word index.
    return false;  // `if option<1> == '0' then UnallocatedEncoding();`
  }
  AddRegOperand(inst, kActionWrite, dest_rclass, kUseAsValue, data.Rt);
  AddRegOperand(inst, kActionRead, kRegX, kUseAsAddress, data.Rn);
  auto extend_type = static_cast<Extend>(data.option);
  auto rclass = ExtendTypeToRegClass(extend_type);
  AddExtendRegOperand(inst, rclass, kUseAsValue, data.Rm, extend_type, 64,
                      data.S * scale);
  return true;
}

// LDRB  <Wt>, [<Xn|SP>, (<Wm>|<Xm>), <extend> {<amount>}]
bool TryDecodeLDRB_32B_LDST_REGOFF(const InstData &data, Instruction &inst) {
  return TryDecodeLDRn_m_LDST_REGOFF(data, inst, kRegW, 0);
}

// LDRB  <Wt>, [<Xn|SP>, <Xm>{, LSL <amount>}]
bool TryDecodeLDRB_32BL_LDST_REGOFF(const InstData &data, Instruction &inst) {
  if (IsSubWordIndex(data)) {  // Sub-word index.
    return false;  // `if option<1> == '0' then UnallocatedEncoding();`
  }
  AddRegOperand(inst, kActionWrite, kRegW, kUseAsValue, data.Rt);
  AddRegOperand(inst, kActionRead, kRegX, kUseAsAddress, data.Rn);
  AddShiftRegOperand(inst, kRegX, kUseAsValue, data.Rm, kShiftLSL, 0);
  return true;
}

// LDRH  <Wt>, [<Xn|SP>, (<Wm>|<Xm>){, <extend> {<amount>}}]
bool TryDecodeLDRH_32_LDST_REGOFF(const InstData &data, Instruction &inst) {
  return TryDecodeLDRn_m_LDST_REGOFF(data, inst, kRegW, 1);
}

// STRH  <Wt>, [<Xn|SP>{, #<pimm>}]
bool TryDecodeSTRH_32_LDST_POS(const InstData &data, Instruction &inst) {
  AddRegOperand(inst, kActionRead, kRegW, kUseAsValue, data.Rt);
  AddBasePlusOffsetMemOp(inst, kActionWrite, 16, data.Rn,
                         data.imm12.uimm << 1);
  return true;
}

static bool TryDecodeSTRn_m_LDST_REGOFF(const InstData &data, Instruction &inst,
                                        RegClass dest_rclass) {
  uint64_t scale = DecodeScale(data);
  if (scale > 4 || IsSubWordIndex(data)) {  // Sub-word index.
    return false;  // `if option<1> == '0' then UnallocatedEncoding();`
  }
  auto shift = (data.S == 1) ? scale : 0U;
  auto extend_type = static_cast<Extend>(data.option);
  auto rclass = ExtendTypeToRegClass(extend_type);
  AddRegOperand(inst, kActionRead, dest_rclass, kUseAsValue, data.Rt);
  AddRegOperand(inst, kActionWrite, kRegX, kUseAsAddress, data.Rn);
  AddExtendRegOperand(inst, rclass, kUseAsValue, data.Rm, extend_type, 64,
                      shift);
  return true;
}

// STRH  <Wt>, [<Xn|SP>, (<Wm>|<Xm>){, <extend> {<amount>}}]
bool TryDecodeSTRH_32_LDST_REGOFF(const InstData &data, Instruction &inst) {
  return TryDecodeSTRn_m_LDST_REGOFF(data, inst, kRegW);
}

// STRH  <Wt>, [<Xn|SP>, #<simm>]!
bool TryDecodeSTRH_32_LDST_IMMPRE(const InstData &data, Instruction &inst) {
  AddRegOperand(inst, kActionRead, kRegW, kUseAsValue, data.Rt);
  uint64_t offset = static_cast<uint64_t>(data.imm9.simm9);
  AddPreIndexMemOp(inst, kActionWrite, 16, data.Rn, offset, data.Rt);
  return true;
}

// STRH  <Wt>, [<Xn|SP>], #<simm>
bool TryDecodeSTRH_32_LDST_IMMPOST(const InstData &data, Instruction &inst) {
  AddRegOperand(inst, kActionRead, kRegW, kUseAsValue, data.Rt);
  uint64_t offset = static_cast<uint64_t>(data.imm9.simm9);
  AddPostIndexMemOp(inst, kActionWrite, 16, data.Rn, offset, data.Rt);
  return true;
}

// NOP
bool TryDecodeNOP_HI_SYSTEM(const InstData &, Instruction &) {
  return true;
}

// ORN  <Wd>, <Wn>, <Wm>{, <shift> #<amount>}
bool TryDecodeORN_32_LOG_SHIFT(const InstData &data, Instruction &inst) {
  return TryDecodeEOR_32_LOG_SHIFT(data, inst);
}

// ORN  <Xd>, <Xn>, <Xm>{, <shift> #<amount>}
bool TryDecodeORN_64_LOG_SHIFT(const InstData &data, Instruction &inst) {
  return TryDecodeEOR_64_LOG_SHIFT(data, inst);
}

// EON  <Wd>, <Wn>, <Wm>{, <shift> #<amount>}
bool TryDecodeEON_32_LOG_SHIFT(const InstData &data, Instruction &inst) {
  return TryDecodeEOR_32_LOG_SHIFT(data, inst);
}

// EON  <Xd>, <Xn>, <Xm>{, <shift> #<amount>}
bool TryDecodeEON_64_LOG_SHIFT(const InstData &data, Instruction &inst) {
  return TryDecodeEOR_64_LOG_SHIFT(data, inst);
}

// EOR  <Wd>, <Wn>, <Wm>{, <shift> #<amount>}
bool TryDecodeEOR_32_LOG_SHIFT(const InstData &data, Instruction &inst) {
  if (1 & (data.imm6.uimm >> 5)) {
    return false;  // `if sf == '0' && imm6<5> == '1' then ReservedValue();`.
  }
  TryDecodeRdW_Rn(data, inst, kRegW);
  AddShiftRegOperand(inst, kRegW, kUseAsValue, data.Rm,
                     static_cast<Shift>(data.shift), data.imm6.uimm);
  return true;
}

// EOR  <Xd>, <Xn>, <Xm>{, <shift> #<amount>}
bool TryDecodeEOR_64_LOG_SHIFT(const InstData &data, Instruction &inst) {
  TryDecodeRdW_Rn(data, inst, kRegX);
  AddShiftRegOperand(inst, kRegX, kUseAsValue, data.Rm,
                     static_cast<Shift>(data.shift), data.imm6.uimm);
  return true;
}

// EOR  <Wd|WSP>, <Wn>, #<imm>
bool TryDecodeEOR_32_LOG_IMM(const InstData &data, Instruction &inst) {
  uint64_t wmask = 0;
  if (data.N) {
    return false;  // `if sf == '0' && N != '0' then ReservedValue();`.
  }
  if (!DecodeBitMasks(data.N, data.imms.uimm, data.immr.uimm,
                      true, 32, &wmask)) {
    return false;
  }
  AddRegOperand(inst, kActionWrite, kRegW, kUseAsAddress, data.Rd);
  AddRegOperand(inst, kActionRead, kRegW, kUseAsValue, data.Rn);
  AddImmOperand(inst, wmask, kUnsigned, 32);
  return true;
}

// EOR  <Xd|SP>, <Xn>, #<imm>
bool TryDecodeEOR_64_LOG_IMM(const InstData &data, Instruction &inst) {
  uint64_t wmask = 0;
  if (!DecodeBitMasks(data.N, data.imms.uimm, data.immr.uimm,
                      true, 64, &wmask)) {
    return false;
  }
  AddRegOperand(inst, kActionWrite, kRegX, kUseAsAddress, data.Rd);
  AddRegOperand(inst, kActionRead, kRegX, kUseAsValue, data.Rn);
  AddImmOperand(inst, wmask, kUnsigned, 64);
  return true;
}

// AND  <Wd|WSP>, <Wn>, #<imm>
bool TryDecodeAND_32_LOG_IMM(const InstData &data, Instruction &inst) {
  return TryDecodeEOR_32_LOG_IMM(data, inst);
}

// AND  <Xd|SP>, <Xn>, #<imm>
bool TryDecodeAND_64_LOG_IMM(const InstData &data, Instruction &inst) {
  return TryDecodeEOR_64_LOG_IMM(data, inst);
}

// AND  <Wd>, <Wn>, <Wm>{, <shift> #<amount>}
bool TryDecodeAND_32_LOG_SHIFT(const InstData &data, Instruction &inst) {
  return TryDecodeEOR_32_LOG_SHIFT(data, inst);
}

// AND  <Xd>, <Xn>, <Xm>{, <shift> #<amount>}
bool TryDecodeAND_64_LOG_SHIFT(const InstData &data, Instruction &inst) {
  return TryDecodeEOR_64_LOG_SHIFT(data, inst);
}

// ORR  <Wd|WSP>, <Wn>, #<imm>
bool TryDecodeORR_32_LOG_IMM(const InstData &data, Instruction &inst) {
  return TryDecodeEOR_32_LOG_IMM(data, inst);
}

// ORR  <Xd|SP>, <Xn>, #<imm>
bool TryDecodeORR_64_LOG_IMM(const InstData &data, Instruction &inst) {
  return TryDecodeEOR_64_LOG_IMM(data, inst);
}

// ORR  <Wd>, <Wn>, <Wm>{, <shift> #<amount>}
bool TryDecodeORR_32_LOG_SHIFT(const InstData &data, Instruction &inst) {
  return TryDecodeEOR_32_LOG_SHIFT(data, inst);
}

// ORR  <Xd>, <Xn>, <Xm>{, <shift> #<amount>}
bool TryDecodeORR_64_LOG_SHIFT(const InstData &data, Instruction &inst) {
  return TryDecodeEOR_64_LOG_SHIFT(data, inst);
}

// BIC  <Wd>, <Wn>, <Wm>{, <shift> #<amount>}
bool TryDecodeBIC_32_LOG_SHIFT(const InstData &data, Instruction &inst) {
  return TryDecodeEOR_32_LOG_SHIFT(data, inst);
}

// BIC  <Xd>, <Xn>, <Xm>{, <shift> #<amount>}
bool TryDecodeBIC_64_LOG_SHIFT(const InstData &data, Instruction &inst) {
  return TryDecodeEOR_64_LOG_SHIFT(data, inst);
}

static bool TryDecodeLDUR_Vn_LDST_UNSCALED(const InstData &data,
                                           Instruction &inst,
                                           RegClass val_class) {
  uint64_t scale = DecodeScale(data);
  if (scale > 4) {
    return false;
  }
  auto num_bits = ReadRegSize(val_class);
  AddRegOperand(inst, kActionWrite, val_class, kUseAsValue, data.Rt);
  AddBasePlusOffsetMemOp(
      inst, kActionRead, num_bits, data.Rn,
      static_cast<uint64_t>(data.imm12.uimm));
  return true;
}

// LDUR  <Bt>, [<Xn|SP>{, #<simm>}]
bool TryDecodeLDUR_B_LDST_UNSCALED(const InstData &data, Instruction &inst) {
  return TryDecodeLDUR_Vn_LDST_UNSCALED(data, inst, kRegB);
}

// LDUR  <Ht>, [<Xn|SP>{, #<simm>}]
bool TryDecodeLDUR_H_LDST_UNSCALED(const InstData &data, Instruction &inst) {
  return TryDecodeLDUR_Vn_LDST_UNSCALED(data, inst, kRegH);
}

// LDUR  <St>, [<Xn|SP>{, #<simm>}]
bool TryDecodeLDUR_S_LDST_UNSCALED(const InstData &data, Instruction &inst) {
  return TryDecodeLDUR_Vn_LDST_UNSCALED(data, inst, kRegS);
}

// LDUR  <Dt>, [<Xn|SP>{, #<simm>}]
bool TryDecodeLDUR_D_LDST_UNSCALED(const InstData &data, Instruction &inst) {
  return TryDecodeLDUR_Vn_LDST_UNSCALED(data, inst, kRegD);
}

// LDUR  <Qt>, [<Xn|SP>{, #<simm>}]
bool TryDecodeLDUR_Q_LDST_UNSCALED(const InstData &data, Instruction &inst) {
  return TryDecodeLDUR_Vn_LDST_UNSCALED(data, inst, kRegQ);
}

static bool TryDecodeLDUR_n_LDST_UNSCALED(const InstData &data,
                                          Instruction &inst,
                                          RegClass rclass, uint64_t mem_size) {
  AddRegOperand(inst, kActionWrite, rclass, kUseAsValue, data.Rt);
  AddBasePlusOffsetMemOp(inst, kActionRead, mem_size, data.Rn,
                         static_cast<uint64_t>(data.imm9.simm9));
  return true;
}

// LDURB  <Wt>, [<Xn|SP>{, #<simm>}]
bool TryDecodeLDURB_32_LDST_UNSCALED(const InstData &data, Instruction &inst) {
  return TryDecodeLDUR_n_LDST_UNSCALED(data, inst, kRegW, 8);
}

// LDURSB  <Wt>, [<Xn|SP>{, #<simm>}]
bool TryDecodeLDURSB_32_LDST_UNSCALED(const InstData &data, Instruction &inst) {
  return TryDecodeLDUR_n_LDST_UNSCALED(data, inst, kRegW, 8);
}

// LDURH  <Wt>, [<Xn|SP>{, #<simm>}]
bool TryDecodeLDURH_32_LDST_UNSCALED(const InstData &data, Instruction &inst) {
  return TryDecodeLDUR_n_LDST_UNSCALED(data, inst, kRegW, 16);
}

// LDURSH  <Wt>, [<Xn|SP>{, #<simm>}]
bool TryDecodeLDURSH_32_LDST_UNSCALED(const InstData &data, Instruction &inst) {
  return TryDecodeLDUR_n_LDST_UNSCALED(data, inst, kRegW, 16);
}

// LDUR  <Wt>, [<Xn|SP>{, #<simm>}]
bool TryDecodeLDUR_32_LDST_UNSCALED(const InstData &data, Instruction &inst) {
  return TryDecodeLDUR_n_LDST_UNSCALED(data, inst, kRegW, 32);
}

// LDUR  <Xt>, [<Xn|SP>{, #<simm>}]
bool TryDecodeLDUR_64_LDST_UNSCALED(const InstData &data, Instruction &inst) {
  return TryDecodeLDUR_n_LDST_UNSCALED(data, inst, kRegX, 64);
}

// LDURSW  <Xt>, [<Xn|SP>{, #<simm>}]
bool TryDecodeLDURSW_64_LDST_UNSCALED(const InstData &data, Instruction &inst) {
  return TryDecodeLDUR_n_LDST_UNSCALED(data, inst, kRegX, 64);
}

static bool TryDecodeSTUR_Vn_LDST_UNSCALED(const InstData &data,
                                           Instruction &inst,
                                           RegClass val_class) {
  uint64_t scale = DecodeScale(data);
  if (scale > 4) {
    return false;
  }
  auto num_bits = ReadRegSize(val_class);
  AddRegOperand(inst, kActionRead, val_class, kUseAsValue, data.Rt);
  AddBasePlusOffsetMemOp(
      inst, kActionWrite, num_bits, data.Rn,
      static_cast<uint64_t>(data.imm12.uimm));
  return true;
}

// STUR  <Bt>, [<Xn|SP>{, #<simm>}]
bool TryDecodeSTUR_B_LDST_UNSCALED(const InstData &data, Instruction &inst) {
  return TryDecodeSTUR_Vn_LDST_UNSCALED(data, inst, kRegB);
}

// STUR  <Ht>, [<Xn|SP>{, #<simm>}]
bool TryDecodeSTUR_H_LDST_UNSCALED(const InstData &data, Instruction &inst) {
  return TryDecodeSTUR_Vn_LDST_UNSCALED(data, inst, kRegH);
}

// STUR  <St>, [<Xn|SP>{, #<simm>}]
bool TryDecodeSTUR_S_LDST_UNSCALED(const InstData &data, Instruction &inst) {
  return TryDecodeSTUR_Vn_LDST_UNSCALED(data, inst, kRegS);
}

// STUR  <Dt>, [<Xn|SP>{, #<simm>}]
bool TryDecodeSTUR_D_LDST_UNSCALED(const InstData &data, Instruction &inst) {
  return TryDecodeSTUR_Vn_LDST_UNSCALED(data, inst, kRegD);
}

// STUR  <Qt>, [<Xn|SP>{, #<simm>}]
bool TryDecodeSTUR_Q_LDST_UNSCALED(const InstData &data, Instruction &inst) {
  return TryDecodeSTUR_Vn_LDST_UNSCALED(data, inst, kRegQ);
}

static bool TryDecodeSTUR_n_LDST_UNSCALED(const InstData &data,
                                          Instruction &inst, RegClass rclass,
                                          uint64_t mem_size) {
  AddRegOperand(inst, kActionRead, rclass, kUseAsValue, data.Rt);
  AddBasePlusOffsetMemOp(inst, kActionWrite, mem_size, data.Rn,
                         static_cast<uint64_t>(data.imm9.simm9));
  return true;
}

// STURB  <Wt>, [<Xn|SP>{, #<simm>}]
bool TryDecodeSTURB_32_LDST_UNSCALED(const InstData &data, Instruction &inst) {
  return TryDecodeSTUR_n_LDST_UNSCALED(data, inst, kRegW, 8);
}

// STURH  <Wt>, [<Xn|SP>{, #<simm>}]
bool TryDecodeSTURH_32_LDST_UNSCALED(const InstData &data, Instruction &inst) {
  return TryDecodeSTUR_n_LDST_UNSCALED(data, inst, kRegW, 16);
}

// STUR  <Wt>, [<Xn|SP>{, #<simm>}]
bool TryDecodeSTUR_32_LDST_UNSCALED(const InstData &data, Instruction &inst) {
  return TryDecodeSTUR_n_LDST_UNSCALED(data, inst, kRegW, 32);
}

// STUR  <Xt>, [<Xn|SP>{, #<simm>}]
bool TryDecodeSTUR_64_LDST_UNSCALED(const InstData &data, Instruction &inst) {
  return TryDecodeSTUR_n_LDST_UNSCALED(data, inst, kRegX, 64);
}

static bool TryDecodeLDRSn_m_LDST_IMMPOST(const InstData &data,
                                          Instruction &inst, RegClass rclass,
                                          uint64_t mem_size) {
  AddRegOperand(inst, kActionWrite, rclass, kUseAsValue, data.Rt);
  AddPostIndexMemOp(inst, kActionRead, mem_size, data.Rn,
                    static_cast<uint64_t>(data.imm9.simm9), data.Rt);
  return true;
}

// LDRB  <Wt>, [<Xn|SP>], #<simm>
bool TryDecodeLDRB_32_LDST_IMMPOST(const InstData &data, Instruction &inst) {
  return TryDecodeLDRSB_32_LDST_IMMPOST(data, inst);
}

// LDRSB  <Wt>, [<Xn|SP>], #<simm>
bool TryDecodeLDRSB_32_LDST_IMMPOST(const InstData &data, Instruction &inst) {
  return TryDecodeLDRSn_m_LDST_IMMPOST(data, inst, kRegW, 8);
}

// LDRSB  <Xt>, [<Xn|SP>], #<simm>
bool TryDecodeLDRSB_64_LDST_IMMPOST(const InstData &data, Instruction &inst) {
  return TryDecodeLDRSn_m_LDST_IMMPOST(data, inst, kRegX, 8);
}

// LDRH  <Wt>, [<Xn|SP>], #<simm>
bool TryDecodeLDRH_32_LDST_IMMPOST(const InstData &data, Instruction &inst) {
  return TryDecodeLDRSH_32_LDST_IMMPOST(data, inst);
}

// LDRSH  <Wt>, [<Xn|SP>], #<simm>
bool TryDecodeLDRSH_32_LDST_IMMPOST(const InstData &data, Instruction &inst) {
  return TryDecodeLDRSn_m_LDST_IMMPOST(data, inst, kRegW, 16);
}

// LDRSH  <Xt>, [<Xn|SP>], #<simm>
bool TryDecodeLDRSH_64_LDST_IMMPOST(const InstData &data, Instruction &inst) {
  return TryDecodeLDRSn_m_LDST_IMMPOST(data, inst, kRegX, 16);
}

// LDRSW  <Xt>, [<Xn|SP>], #<simm>
bool TryDecodeLDRSW_64_LDST_IMMPOST(const InstData &data, Instruction &inst) {
  return TryDecodeLDRSn_m_LDST_IMMPOST(data, inst, kRegX, 32);
}

static bool TryDecodeLDRSn_m_LDST_IMMPRE(const InstData &data,
                                          Instruction &inst, RegClass rclass,
                                          uint64_t mem_size) {
  AddRegOperand(inst, kActionWrite, rclass, kUseAsValue, data.Rt);
  AddPreIndexMemOp(inst, kActionRead, mem_size, data.Rn,
                   static_cast<uint64_t>(data.imm9.simm9), data.Rt);
  return true;
}

// LDRB  <Wt>, [<Xn|SP>, #<simm>]!
bool TryDecodeLDRB_32_LDST_IMMPRE(const InstData &data, Instruction &inst) {
  return TryDecodeLDRSB_32_LDST_IMMPRE(data, inst);
}

// LDRSB  <Wt>, [<Xn|SP>, #<simm>]!
bool TryDecodeLDRSB_32_LDST_IMMPRE(const InstData &data, Instruction &inst) {
  return TryDecodeLDRSn_m_LDST_IMMPRE(data, inst, kRegW, 8);
}

// LDRSB  <Xt>, [<Xn|SP>, #<simm>]!
bool TryDecodeLDRSB_64_LDST_IMMPRE(const InstData &data, Instruction &inst) {
  return TryDecodeLDRSn_m_LDST_IMMPRE(data, inst, kRegX, 8);
}

// LDRH  <Wt>, [<Xn|SP>, #<simm>]!
bool TryDecodeLDRH_32_LDST_IMMPRE(const InstData &data, Instruction &inst) {
  return TryDecodeLDRSH_32_LDST_IMMPRE(data, inst);
}

// LDRSH  <Wt>, [<Xn|SP>, #<simm>]!
bool TryDecodeLDRSH_32_LDST_IMMPRE(const InstData &data, Instruction &inst) {
  return TryDecodeLDRSn_m_LDST_IMMPRE(data, inst, kRegW, 16);
}

// LDRSH  <Xt>, [<Xn|SP>, #<simm>]!
bool TryDecodeLDRSH_64_LDST_IMMPRE(const InstData &data, Instruction &inst) {
  return TryDecodeLDRSn_m_LDST_IMMPRE(data, inst, kRegX, 16);
}

// LDRSW  <Xt>, [<Xn|SP>, #<simm>]!
bool TryDecodeLDRSW_64_LDST_IMMPRE(const InstData &data, Instruction &inst) {
  return TryDecodeLDRSn_m_LDST_IMMPRE(data, inst, kRegX, 32);
}

static bool TryDecodeLDRSn_m_LDST_POS(const InstData &data,
                                          Instruction &inst, RegClass rclass,
                                          uint64_t mem_size, uint64_t scale) {
  AddRegOperand(inst, kActionWrite, rclass, kUseAsValue, data.Rt);
  AddBasePlusOffsetMemOp(inst, kActionRead, mem_size, data.Rn,
                         data.imm12.uimm << scale);
  return true;
}

// LDRB  <Wt>, [<Xn|SP>{, #<pimm>}]
bool TryDecodeLDRB_32_LDST_POS(const InstData &data, Instruction &inst) {
  return TryDecodeLDRSB_32_LDST_POS(data, inst);
}

// LDRSB  <Wt>, [<Xn|SP>{, #<pimm>}]
bool TryDecodeLDRSB_32_LDST_POS(const InstData &data, Instruction &inst) {
  return TryDecodeLDRSn_m_LDST_POS(data, inst, kRegW, 8, 0);
}

// LDRSB  <Xt>, [<Xn|SP>{, #<pimm>}]
bool TryDecodeLDRSB_64_LDST_POS(const InstData &data, Instruction &inst) {
  return TryDecodeLDRSn_m_LDST_POS(data, inst, kRegX, 8, 0);
}

// LDRH  <Wt>, [<Xn|SP>{, #<pimm>}]
bool TryDecodeLDRH_32_LDST_POS(const InstData &data, Instruction &inst) {
  return TryDecodeLDRSH_32_LDST_POS(data, inst);
}

// LDRSH  <Wt>, [<Xn|SP>{, #<pimm>}]
bool TryDecodeLDRSH_32_LDST_POS(const InstData &data, Instruction &inst) {
  return TryDecodeLDRSn_m_LDST_POS(data, inst, kRegW, 16, 1);
}

// LDRSH  <Xt>, [<Xn|SP>{, #<pimm>}]
bool TryDecodeLDRSH_64_LDST_POS(const InstData &data, Instruction &inst) {
  return TryDecodeLDRSn_m_LDST_POS(data, inst, kRegX, 16, 1);
}

// LDRSW  <Xt>, [<Xn|SP>{, #<pimm>}]
bool TryDecodeLDRSW_64_LDST_POS(const InstData &data, Instruction &inst) {
  return TryDecodeLDRSn_m_LDST_POS(data, inst, kRegX, 32, 2);
}

// LDRSB  <Wt>, [<Xn|SP>, (<Wm>|<Xm>), <extend> {<amount>}]
bool TryDecodeLDRSB_32B_LDST_REGOFF(const InstData &data, Instruction &inst) {
  return TryDecodeLDRn_m_LDST_REGOFF(data, inst, kRegW, 0);
}

// LDRSB  <Wt>, [<Xn|SP>, <Xm>{, LSL <amount>}]
bool TryDecodeLDRSB_32BL_LDST_REGOFF(const InstData &data, Instruction &inst) {
  return TryDecodeLDRB_32BL_LDST_REGOFF(data, inst);
}

// LDRSB  <Xt>, [<Xn|SP>, (<Wm>|<Xm>), <extend> {<amount>}]
bool TryDecodeLDRSB_64B_LDST_REGOFF(const InstData &data, Instruction &inst) {
  return TryDecodeLDRn_m_LDST_REGOFF(data, inst, kRegX, 0);
}

// LDRSB  <Xt>, [<Xn|SP>, <Xm>{, LSL <amount>}]
bool TryDecodeLDRSB_64BL_LDST_REGOFF(const InstData &data, Instruction &inst) {

  // NOTE(pag): This decoder specifies `Wt` as the dest reg, but it will be
  //            converted into `Xt` because writes to `W` regs affect the whole
  //            `X` reg.
  return TryDecodeLDRB_32BL_LDST_REGOFF(data, inst);
}

// LDRSH  <Wt>, [<Xn|SP>, (<Wm>|<Xm>){, <extend> {<amount>}}]
bool TryDecodeLDRSH_32_LDST_REGOFF(const InstData &data, Instruction &inst) {
  return TryDecodeLDRn_m_LDST_REGOFF(data, inst, kRegW, 1);
}

// LDRSH  <Xt>, [<Xn|SP>, (<Wm>|<Xm>){, <extend> {<amount>}}]
bool TryDecodeLDRSH_64_LDST_REGOFF(const InstData &data, Instruction &inst) {
  return TryDecodeLDRn_m_LDST_REGOFF(data, inst, kRegX, 1);
}

// LDRSW  <Xt>, [<Xn|SP>, (<Wm>|<Xm>){, <extend> {<amount>}}]
bool TryDecodeLDRSW_64_LDST_REGOFF(const InstData &data, Instruction &inst) {
  return TryDecodeLDRn_m_LDST_REGOFF(data, inst, kRegX, 2);
}

// LDRSW  <Xt>, <label>
bool TryDecodeLDRSW_64_LOADLIT(const InstData &data, Instruction &inst) {
  return TryDecodeLDR_64_LOADLIT(data, inst);
}

// HINT  #<imm>
bool TryDecodeHINT_1(const InstData &data, Instruction &inst) {
  return true;  // NOP.
}

// HINT  #<imm>
bool TryDecodeHINT_2(const InstData &data, Instruction &inst) {
  return true;  // NOP.
}

// HINT  #<imm>
bool TryDecodeHINT_3(const InstData &data, Instruction &inst) {
  return true;  // NOP.
}

// UMADDL  <Xd>, <Wn>, <Wm>, <Xa>
bool TryDecodeUMADDL_64WA_DP_3SRC(const InstData &data,
                                  Instruction &inst) {
  AddRegOperand(inst, kActionWrite, kRegX, kUseAsValue, data.Rd);
  AddRegOperand(inst, kActionRead, kRegW, kUseAsValue, data.Rn);
  AddRegOperand(inst, kActionRead, kRegW, kUseAsValue, data.Rm);
  AddRegOperand(inst, kActionRead, kRegX, kUseAsValue, data.Ra);
  return true;
}

// UMULH  <Xd>, <Xn>, <Xm>
bool TryDecodeUMULH_64_DP_3SRC(const InstData &data, Instruction &inst) {
  return TryDecodeRdW_Rn_Rm(data, inst, kRegX);
}

// SMADDL  <Xd>, <Wn>, <Wm>, <Xa>
bool TryDecodeSMADDL_64WA_DP_3SRC(const InstData &data, Instruction &inst) {
  return TryDecodeUMADDL_64WA_DP_3SRC(data, inst);
}

// SMULH  <Xd>, <Xn>, <Xm>
bool TryDecodeSMULH_64_DP_3SRC(const InstData &data, Instruction &inst) {
  return TryDecodeUMULH_64_DP_3SRC(data, inst);
}

// UDIV  <Wd>, <Wn>, <Wm>
bool TryDecodeUDIV_32_DP_2SRC(const InstData &data, Instruction &inst) {
  return TryDecodeRdW_Rn_Rm(data, inst, kRegW);
}

// UDIV  <Xd>, <Xn>, <Xm>
bool TryDecodeUDIV_64_DP_2SRC(const InstData &data, Instruction &inst) {
  return TryDecodeRdW_Rn_Rm(data, inst, kRegX);
}

// UBFM  <Wd>, <Wn>, #<immr>, #<imms>
bool TryDecodeUBFM_32M_BITFIELD(const InstData &data, Instruction &inst) {

  // if sf == '0' && (N != '0' || immr<5> != '0' || imms<5> != '0')
  //    then ReservedValue();
  if (data.N || (data.immr.uimm & 0x20) || (data.imms.uimm & 0x20)) {
    return false;
  }

  uint64_t wmask = 0;
  uint64_t tmask = 0;
  if (!DecodeBitMasks(data.N, data.imms.uimm, data.immr.uimm,
                      false, 32, &wmask, &tmask)) {
    return false;
  }

  AddRegOperand(inst, kActionWrite, kRegW, kUseAsValue, data.Rd);
  AddShiftRegOperand(inst, kRegW, kUseAsValue, data.Rn,
                     kShiftROR, data.immr.uimm);
  AddImmOperand(inst, wmask & tmask, kUnsigned, 32);
  return true;
}

// UBFM  <Xd>, <Xn>, #<immr>, #<imms>
bool TryDecodeUBFM_64M_BITFIELD(const InstData &data, Instruction &inst) {
  if (!data.N) {
    return false;  // `if sf == '1' && N != '1' then ReservedValue();`.
  }

  uint64_t wmask = 0;
  uint64_t tmask = 0;
  if (!DecodeBitMasks(data.N, data.imms.uimm, data.immr.uimm,
                      false, 64, &wmask, &tmask)) {
    return false;
  }

  AddRegOperand(inst, kActionWrite, kRegX, kUseAsValue, data.Rd);
  AddShiftRegOperand(inst, kRegX, kUseAsValue, data.Rn,
                     kShiftROR, data.immr.uimm);
  AddImmOperand(inst, wmask & tmask, kUnsigned, 64);
  return true;
}

// SBFM  <Wd>, <Wn>, #<immr>, #<imms>
bool TryDecodeSBFM_32M_BITFIELD(const InstData &data, Instruction &inst) {
  // if sf == '0' && (N != '0' || immr<5> != '0' || imms<5> != '0')
  //    then ReservedValue();
  if (data.N || (data.immr.uimm & 0x20) || (data.imms.uimm & 0x20)) {
    return false;
  }
  uint64_t wmask = 0;
  uint64_t tmask = 0;
  if (!DecodeBitMasks(data.N, data.imms.uimm, data.immr.uimm,
                      false, 32, &wmask, &tmask)) {
    return false;
  }
  AddRegOperand(inst, kActionWrite, kRegW, kUseAsValue, data.Rd);
  AddRegOperand(inst, kActionRead, kRegW, kUseAsValue, data.Rn);
  AddImmOperand(inst, data.immr.uimm, kUnsigned, 32);
  AddImmOperand(inst, data.imms.uimm, kUnsigned, 32);
  AddImmOperand(inst, wmask, kUnsigned, 32);
  AddImmOperand(inst, tmask, kUnsigned, 32);
  return true;
}

// SBFM  <Xd>, <Xn>, #<immr>, #<imms>
bool TryDecodeSBFM_64M_BITFIELD(const InstData &data, Instruction &inst) {
  if (!data.N) {
    return false;  // `if sf == '1' && N != '1' then ReservedValue();`.
  }
  uint64_t wmask = 0;
  uint64_t tmask = 0;
  if (!DecodeBitMasks(data.N, data.imms.uimm, data.immr.uimm,
                      false, 64, &wmask, &tmask)) {
    return false;
  }
  AddRegOperand(inst, kActionWrite, kRegX, kUseAsValue, data.Rd);
  AddRegOperand(inst, kActionRead, kRegX, kUseAsValue, data.Rn);
  AddImmOperand(inst, data.immr.uimm, kUnsigned, 64);
  AddImmOperand(inst, data.imms.uimm, kUnsigned, 64);
  AddImmOperand(inst, wmask, kUnsigned, 64);
  AddImmOperand(inst, tmask, kUnsigned, 64);
  return true;
}

// BFM  <Wd>, <Wn>, #<immr>, #<imms>
bool TryDecodeBFM_32M_BITFIELD(const InstData &data, Instruction &inst) {
  // if sf == '0' && (N != '0' || immr<5> != '0' || imms<5> != '0')
  //    then ReservedValue();
  if (data.N || (data.immr.uimm & 0x20) || (data.imms.uimm & 0x20)) {
    return false;
  }
  uint64_t wmask = 0;
  uint64_t tmask = 0;
  if (!DecodeBitMasks(data.N, data.imms.uimm, data.immr.uimm,
                      false, 32, &wmask, &tmask)) {
    return false;
  }
  AddRegOperand(inst, kActionWrite, kRegW, kUseAsValue, data.Rd);
  AddRegOperand(inst, kActionRead, kRegW, kUseAsValue, data.Rn);
  AddImmOperand(inst, data.immr.uimm, kUnsigned, 32);
  AddImmOperand(inst, wmask, kUnsigned, 32);
  AddImmOperand(inst, tmask, kUnsigned, 32);
  return true;
}

// BFM  <Xd>, <Xn>, #<immr>, #<imms>
bool TryDecodeBFM_64M_BITFIELD(const InstData &data, Instruction &inst) {
  if (!data.N) {
    return false;  // `if sf == '1' && N != '1' then ReservedValue();`.
  }
  uint64_t wmask = 0;
  uint64_t tmask = 0;
  if (!DecodeBitMasks(data.N, data.imms.uimm, data.immr.uimm,
                      false, 64, &wmask, &tmask)) {
    return false;
  }
  AddRegOperand(inst, kActionWrite, kRegX, kUseAsValue, data.Rd);
  AddRegOperand(inst, kActionRead, kRegX, kUseAsValue, data.Rn);
  AddImmOperand(inst, data.immr.uimm, kUnsigned, 64);
  AddImmOperand(inst, wmask, kUnsigned, 64);
  AddImmOperand(inst, tmask, kUnsigned, 64);
  return true;
}

// ANDS  <Wd>, <Wn>, #<imm>
bool TryDecodeANDS_32S_LOG_IMM(const InstData &data, Instruction &inst) {
  if (data.N) {
    return false;  // `if sf == '0' && N != '0' then ReservedValue();`.
  }
  uint64_t imm = 0;
  if (!DecodeBitMasks(data.N, data.imms.uimm, data.immr.uimm,
                      true, 32, &imm)) {
    return false;
  }
  AddRegOperand(inst, kActionWrite, kRegW, kUseAsValue, data.Rd);
  AddRegOperand(inst, kActionRead, kRegW, kUseAsValue, data.Rn);
  AddImmOperand(inst, imm, kUnsigned, 32);
  return true;
}

// ANDS  <Xd>, <Xn>, #<imm>
bool TryDecodeANDS_64S_LOG_IMM(const InstData &data, Instruction &inst) {
  uint64_t imm = 0;
  if (!DecodeBitMasks(data.N, data.imms.uimm, data.immr.uimm,
                      true, 64, &imm)) {
    return false;
  }
  AddRegOperand(inst, kActionWrite, kRegX, kUseAsValue, data.Rd);
  AddRegOperand(inst, kActionRead, kRegX, kUseAsValue, data.Rn);
  AddImmOperand(inst, imm, kUnsigned, 64);
  return true;
}

// ANDS  <Wd>, <Wn>, <Wm>{, <shift> #<amount>}
bool TryDecodeANDS_32_LOG_SHIFT(const InstData &data, Instruction &inst) {
  return TryDecodeAND_32_LOG_SHIFT(data, inst);
}

// ANDS  <Xd>, <Xn>, <Xm>{, <shift> #<amount>}
bool TryDecodeANDS_64_LOG_SHIFT(const InstData &data, Instruction &inst) {
  return TryDecodeAND_64_LOG_SHIFT(data, inst);
}

// MADD  <Wd>, <Wn>, <Wm>, <Wa>
bool TryDecodeMADD_32A_DP_3SRC(const InstData &data, Instruction &inst) {
  TryDecodeRdW_Rn_Rm(data, inst, kRegW);
  AddRegOperand(inst, kActionRead, kRegW, kUseAsValue, data.Ra);
  return true;
}

// MADD  <Xd>, <Xn>, <Xm>, <Xa>
bool TryDecodeMADD_64A_DP_3SRC(const InstData &data, Instruction &inst) {
  TryDecodeRdW_Rn_Rm(data, inst, kRegX);
  AddRegOperand(inst, kActionRead, kRegX, kUseAsValue, data.Ra);
  return true;
}

// MSUB  <Wd>, <Wn>, <Wm>, <Wa>
bool TryDecodeMSUB_32A_DP_3SRC(const InstData &data, Instruction &inst) {
  return TryDecodeMADD_32A_DP_3SRC(data, inst);
}

// MSUB  <Xd>, <Xn>, <Xm>, <Xa>
bool TryDecodeMSUB_64A_DP_3SRC(const InstData &data, Instruction &inst) {
  return TryDecodeMADD_64A_DP_3SRC(data, inst);
}

// EXTR  <Wd>, <Wn>, <Wm>, #<lsb>
bool TryDecodeEXTR_32_EXTRACT(const InstData &data, Instruction &inst) {
  if (data.N != data.sf) {
    return false;  // `if N != sf then UnallocatedEncoding();`
  }
  if (data.imms.uimm & 0x20) {
    return false;  // `if sf == '0' && imms<5> == '1' then ReservedValue();`
  }
  TryDecodeRdW_Rn_Rm(data, inst, kRegW);
  AddImmOperand(inst, data.imms.uimm, kUnsigned, 32);
  return true;
}

// EXTR  <Xd>, <Xn>, <Xm>, #<lsb>
bool TryDecodeEXTR_64_EXTRACT(const InstData &data, Instruction &inst) {
  if (data.N != data.sf) {
    return false;  // `if N != sf then UnallocatedEncoding();`
  }
  TryDecodeRdW_Rn_Rm(data, inst, kRegX);
  AddImmOperand(inst, data.imms.uimm, kUnsigned, 64);
  return true;
}

// LSLV  <Wd>, <Wn>, <Wm>
bool TryDecodeLSLV_32_DP_2SRC(const InstData &data, Instruction &inst) {
  return TryDecodeRdW_Rn_Rm(data, inst, kRegW);
}

// LSLV  <Xd>, <Xn>, <Xm>
bool TryDecodeLSLV_64_DP_2SRC(const InstData &data, Instruction &inst) {
  return TryDecodeRdW_Rn_Rm(data, inst, kRegX);
}

// LSRV  <Wd>, <Wn>, <Wm>
bool TryDecodeLSRV_32_DP_2SRC(const InstData &data, Instruction &inst) {
  return TryDecodeLSLV_32_DP_2SRC(data, inst);
}

// LSRV  <Xd>, <Xn>, <Xm>
bool TryDecodeLSRV_64_DP_2SRC(const InstData &data, Instruction &inst) {
  return TryDecodeLSLV_64_DP_2SRC(data, inst);
}

// ASRV  <Wd>, <Wn>, <Wm>
bool TryDecodeASRV_32_DP_2SRC(const InstData &data, Instruction &inst) {
  return TryDecodeLSLV_32_DP_2SRC(data, inst);
}

// ASRV  <Xd>, <Xn>, <Xm>
bool TryDecodeASRV_64_DP_2SRC(const InstData &data, Instruction &inst) {
  return TryDecodeLSLV_64_DP_2SRC(data, inst);
}

// RORV  <Wd>, <Wn>, <Wm>
bool TryDecodeRORV_32_DP_2SRC(const InstData &data, Instruction &inst) {
  return TryDecodeLSLV_32_DP_2SRC(data, inst);
}

// RORV  <Xd>, <Xn>, <Xm>
bool TryDecodeRORV_64_DP_2SRC(const InstData &data, Instruction &inst) {
  return TryDecodeLSLV_64_DP_2SRC(data, inst);
}

// SBC  <Wd>, <Wn>, <Wm>
bool TryDecodeSBC_32_ADDSUB_CARRY(const InstData &data, Instruction &inst) {
  return TryDecodeLSLV_32_DP_2SRC(data, inst);
}

// SBC  <Xd>, <Xn>, <Xm>
bool TryDecodeSBC_64_ADDSUB_CARRY(const InstData &data, Instruction &inst) {
  return TryDecodeLSLV_64_DP_2SRC(data, inst);
}

// SBCS  <Wd>, <Wn>, <Wm>
bool TryDecodeSBCS_32_ADDSUB_CARRY(const InstData &data, Instruction &inst) {
  return TryDecodeSBC_32_ADDSUB_CARRY(data, inst);
}

// SBCS  <Xd>, <Xn>, <Xm>
bool TryDecodeSBCS_64_ADDSUB_CARRY(const InstData &data, Instruction &inst) {
  return TryDecodeSBC_64_ADDSUB_CARRY(data, inst);
}

// UCVTF  <Hd>, <Wn>
bool TryDecodeUCVTF_H32_FLOAT2INT(const InstData &data, Instruction &inst) {
  AddRegOperand(inst, kActionWrite, kRegH, kUseAsValue, data.Rd);
  AddRegOperand(inst, kActionRead, kRegW, kUseAsValue, data.Rn);
  return true;
}

// UCVTF  <Sd>, <Wn>
bool TryDecodeUCVTF_S32_FLOAT2INT(const InstData &data, Instruction &inst) {
  AddRegOperand(inst, kActionWrite, kRegS, kUseAsValue, data.Rd);
  AddRegOperand(inst, kActionRead, kRegW, kUseAsValue, data.Rn);
  return true;
}

// UCVTF  <Dd>, <Wn>
bool TryDecodeUCVTF_D32_FLOAT2INT(const InstData &data, Instruction &inst) {
  AddRegOperand(inst, kActionWrite, kRegD, kUseAsValue, data.Rd);
  AddRegOperand(inst, kActionRead, kRegW, kUseAsValue, data.Rn);
  return true;
}

// UCVTF  <Hd>, <Xn>
bool TryDecodeUCVTF_H64_FLOAT2INT(const InstData &data, Instruction &inst) {
  AddRegOperand(inst, kActionWrite, kRegH, kUseAsValue, data.Rd);
  AddRegOperand(inst, kActionRead, kRegX, kUseAsValue, data.Rn);
  return true;
}

// UCVTF  <Sd>, <Xn>
bool TryDecodeUCVTF_S64_FLOAT2INT(const InstData &data, Instruction &inst) {
  AddRegOperand(inst, kActionWrite, kRegS, kUseAsValue, data.Rd);
  AddRegOperand(inst, kActionRead, kRegX, kUseAsValue, data.Rn);
  return true;
}

// UCVTF  <Dd>, <Xn>
bool TryDecodeUCVTF_D64_FLOAT2INT(const InstData &data, Instruction &inst) {
  AddRegOperand(inst, kActionWrite, kRegD, kUseAsValue, data.Rd);
  AddRegOperand(inst, kActionRead, kRegX, kUseAsValue, data.Rn);
  return true;
}

bool IsUnallocatedFloatEncoding(const InstData &data) {
  // when type `10` UnallocatedEncoding()
  // if opcode<2:1>:rmode != '11 01`
  if (data.type == 2) {
    uint8_t v_sig = ((data.opcode >> 1U) << 2) | data.rmode;
    return (v_sig != 0xD);
  }
  return false;
}

// FCVT  <Dd>, <Sn>
bool TryDecodeFCVT_DS_FLOATDP1(const InstData &data, Instruction &inst) {
  if (IsUnallocatedFloatEncoding(data) || data.opc == 2) {
    return false;
  }
  AddRegOperand(inst, kActionWrite, kRegD, kUseAsValue, data.Rd);
  AddRegOperand(inst, kActionRead, kRegS, kUseAsValue, data.Rn);
  return true;
}

// FCVT  <Hd>, <Dn>
bool TryDecodeFCVT_HD_FLOATDP1(const InstData &data, Instruction &inst) {
  return false;
}

// FCVT  <Sd>, <Dn>
bool TryDecodeFCVT_SD_FLOATDP1(const InstData &data, Instruction &inst) {
  if (IsUnallocatedFloatEncoding(data) || data.opc == 2) {
    return false;
  }
  AddRegOperand(inst, kActionWrite, kRegS, kUseAsValue, data.Rd);
  AddRegOperand(inst, kActionRead, kRegD, kUseAsValue, data.Rn);
  return true;
}

// FCVTZS  <Wd>, <Sn>
bool TryDecodeFCVTZS_32S_FLOAT2INT(const InstData &data, Instruction &inst) {
  if (IsUnallocatedFloatEncoding(data)) {
    return false;
  }
  AddRegOperand(inst, kActionWrite, kRegW, kUseAsValue, data.Rd);
  AddRegOperand(inst, kActionRead, kRegS, kUseAsValue, data.Rn);
  return true;
}

// FCVTZS  <Xd>, <Sn>
bool TryDecodeFCVTZS_64S_FLOAT2INT(const InstData &data, Instruction &inst) {
  if (IsUnallocatedFloatEncoding(data)) {
    return false;
  }
  AddRegOperand(inst, kActionWrite, kRegX, kUseAsValue, data.Rd);
  AddRegOperand(inst, kActionRead, kRegS, kUseAsValue, data.Rn);
  return true;
}

// FCVTZS  <Wd>, <Dn>
bool TryDecodeFCVTZS_32D_FLOAT2INT(const InstData &data, Instruction &inst) {
  if (IsUnallocatedFloatEncoding(data)) {
    return false;
  }
  AddRegOperand(inst, kActionWrite, kRegW, kUseAsValue, data.Rd);
  AddRegOperand(inst, kActionRead, kRegD, kUseAsValue, data.Rn);
  return true;
}

// FCVTZS  <Xd>, <Dn>
bool TryDecodeFCVTZS_64D_FLOAT2INT(const InstData &data, Instruction &inst) {
  if (IsUnallocatedFloatEncoding(data)) {
    return false;
  }
  AddRegOperand(inst, kActionWrite, kRegX, kUseAsValue, data.Rd);
  AddRegOperand(inst, kActionRead, kRegD, kUseAsValue, data.Rn);
  return true;
}

// FCVTZU  <Wd>, <Sn>
bool TryDecodeFCVTZU_32S_FLOAT2INT(const InstData &data, Instruction &inst) {
  if (IsUnallocatedFloatEncoding(data)) {
    return false;
  }
  AddRegOperand(inst, kActionWrite, kRegW, kUseAsValue, data.Rd);
  AddRegOperand(inst, kActionRead, kRegS, kUseAsValue, data.Rn);
  return true;
}

// FCVTZU  <Wd>, <Dn>
bool TryDecodeFCVTZU_32D_FLOAT2INT(const InstData &data, Instruction &inst) {
  if (IsUnallocatedFloatEncoding(data)) {
    return false;
  }
  AddRegOperand(inst, kActionWrite, kRegW, kUseAsValue, data.Rd);
  AddRegOperand(inst, kActionRead, kRegD, kUseAsValue, data.Rn);
  return true;
}

// FCVTZU  <Xd>, <Sn>
bool TryDecodeFCVTZU_64S_FLOAT2INT(const InstData &data, Instruction &inst) {
  if (IsUnallocatedFloatEncoding(data)) {
    return false;
  }
  AddRegOperand(inst, kActionWrite, kRegX, kUseAsValue, data.Rd);
  AddRegOperand(inst, kActionRead, kRegS, kUseAsValue, data.Rn);
  return true;
}

// FCVTZU  <Xd>, <Dn>
bool TryDecodeFCVTZU_64D_FLOAT2INT(const InstData &data, Instruction &inst) {
  if (IsUnallocatedFloatEncoding(data)) {
    return false;
  }
  AddRegOperand(inst, kActionWrite, kRegX, kUseAsValue, data.Rd);
  AddRegOperand(inst, kActionRead, kRegD, kUseAsValue, data.Rn);
  return true;
}

// FMOV  <Hd>, #<imm>
bool TryDecodeFMOV_H_FLOATIMM(const InstData &data, Instruction &inst) {
  if (IsUnallocatedFloatEncoding(data)) {
    return false;
  }
  AddRegOperand(inst, kActionWrite, kRegH, kUseAsValue, data.Rd);
  auto float_val = VFPExpandImmToFloat32(data.imm8.uimm);
  AddImmOperand(inst, float_val);
  return true;
}

// FMOV  <Sd>, #<imm>
bool TryDecodeFMOV_S_FLOATIMM(const InstData &data, Instruction &inst) {
  if (IsUnallocatedFloatEncoding(data)) {
    return false;
  }
  AddRegOperand(inst, kActionWrite, kRegS, kUseAsValue, data.Rd);
  auto float_val = VFPExpandImmToFloat32(data.imm8.uimm);
  AddImmOperand(inst, float_val);
  return true;
}

// FMOV  <Dd>, #<imm>
bool TryDecodeFMOV_D_FLOATIMM(const InstData &data, Instruction &inst) {
  if (IsUnallocatedFloatEncoding(data)) {
    return false;
  }
  AddRegOperand(inst, kActionWrite, kRegD, kUseAsValue, data.Rd);
  auto float_val = VFPExpandImmToFloat64(data.imm8.uimm);
  AddImmOperand(inst, float_val);
  return true;
}

// FMOV  <Sd>, <Wn>
bool TryDecodeFMOV_S32_FLOAT2INT(const InstData &data, Instruction &inst) {
  if (IsUnallocatedFloatEncoding(data)) {
    return false;
  }
  AddRegOperand(inst, kActionWrite, kRegS, kUseAsValue, data.Rd);
  AddRegOperand(inst, kActionRead, kRegW, kUseAsValue, data.Rn);
  return true;
}

// FMOV  <Wd>, <Sn>
bool TryDecodeFMOV_32S_FLOAT2INT(const InstData &data, Instruction &inst) {
  if (IsUnallocatedFloatEncoding(data)) {
    return false;
  }
  AddRegOperand(inst, kActionWrite, kRegW, kUseAsValue, data.Rd);
  AddRegOperand(inst, kActionRead, kRegS, kUseAsValue, data.Rn);
  return true;
}

// FMOV  <Dd>, <Xn>
bool TryDecodeFMOV_D64_FLOAT2INT(const InstData &data, Instruction &inst) {
  if (IsUnallocatedFloatEncoding(data)) {
    return false;
  }
  AddRegOperand(inst, kActionWrite, kRegD, kUseAsValue, data.Rd);
  AddRegOperand(inst, kActionRead, kRegX, kUseAsValue, data.Rn);
  return true;
}
// FMOV  <Xd>, <Dn>
bool TryDecodeFMOV_64D_FLOAT2INT(const InstData &data, Instruction &inst) {
  if (IsUnallocatedFloatEncoding(data)) {
    return false;
  }
  AddRegOperand(inst, kActionWrite, kRegX, kUseAsValue, data.Rd);
  AddRegOperand(inst, kActionRead, kRegD, kUseAsValue, data.Rn);
  return true;
}

// FMOV  <Sd>, <Sn>
bool TryDecodeFMOV_S_FLOATDP1(const InstData &data, Instruction &inst) {
  if (IsUnallocatedFloatEncoding(data)) {
    return false;
  }
  AddRegOperand(inst, kActionWrite, kRegS, kUseAsValue, data.Rd);
  AddRegOperand(inst, kActionRead, kRegS, kUseAsValue, data.Rn);
  return true;
}

// FMOV  <Dd>, <Dn>
bool TryDecodeFMOV_D_FLOATDP1(const InstData &data, Instruction &inst) {
  if (IsUnallocatedFloatEncoding(data)) {
    return false;
  }
  AddRegOperand(inst, kActionWrite, kRegD, kUseAsValue, data.Rd);
  AddRegOperand(inst, kActionRead, kRegD, kUseAsValue, data.Rn);
  return true;
}

// FMOV  <Vd>.D[1], <Xn>
bool TryDecodeFMOV_V64I_FLOAT2INT(const InstData &data, Instruction &inst) {
  if (IsUnallocatedFloatEncoding(data)) {
    return false;
  }
  AddRegOperand(inst, kActionWrite, kRegV, kUseAsValue, data.Rd);
  AddRegOperand(inst, kActionRead, kRegX, kUseAsValue, data.Rn);
  return true;
}

// FMOV  <Xd>, <Vn>.D[1]
bool TryDecodeFMOV_64VX_FLOAT2INT(const InstData &data, Instruction &inst) {
  if (IsUnallocatedFloatEncoding(data)) {
    return false;
  }
  AddRegOperand(inst, kActionWrite, kRegX, kUseAsValue, data.Rd);
  AddRegOperand(inst, kActionRead, kRegV, kUseAsValue, data.Rn);
  return true;
}

static bool TryDecodeFn_Fm(const InstData &data, Instruction &inst,
                               RegClass rclass) {
  if (IsUnallocatedFloatEncoding(data)) {
    return false;
  }
  AddRegOperand(inst, kActionRead, rclass, kUseAsValue, data.Rn);
  AddRegOperand(inst, kActionRead, rclass, kUseAsValue, data.Rm);
  return true;
}

static bool TryDecodeFdW_Fn_Fm(const InstData &data, Instruction &inst,
                               RegClass rclass) {
  if (IsUnallocatedFloatEncoding(data)) {
    return false;
  }
  AddRegOperand(inst, kActionWrite, rclass, kUseAsValue, data.Rd);
  return TryDecodeFn_Fm(data, inst, rclass);
}

// FADD  <Hd>, <Hn>, <Hm>
bool TryDecodeFADD_H_FLOATDP2(const InstData &data, Instruction &inst) {
  return TryDecodeFdW_Fn_Fm(data, inst, kRegH);
}

// FADD  <Sd>, <Sn>, <Sm>
bool TryDecodeFADD_S_FLOATDP2(const InstData &data, Instruction &inst) {
  return TryDecodeFdW_Fn_Fm(data, inst, kRegS);
}

// FADD  <Dd>, <Dn>, <Dm>
bool TryDecodeFADD_D_FLOATDP2(const InstData &data, Instruction &inst) {
  return TryDecodeFdW_Fn_Fm(data, inst, kRegD);
}

// FMUL  <Hd>, <Hn>, <Hm>
bool TryDecodeFMUL_H_FLOATDP2(const InstData &data, Instruction &inst) {
  return TryDecodeFdW_Fn_Fm(data, inst, kRegH);
}

// FMUL  <Sd>, <Sn>, <Sm>
bool TryDecodeFMUL_S_FLOATDP2(const InstData &data, Instruction &inst) {
  return TryDecodeFdW_Fn_Fm(data, inst, kRegS);
}

// FMUL  <Dd>, <Dn>, <Dm>
bool TryDecodeFMUL_D_FLOATDP2(const InstData &data, Instruction &inst) {
  return TryDecodeFdW_Fn_Fm(data, inst, kRegD);
}

// FDIV  <Hd>, <Hn>, <Hm>
bool TryDecodeFDIV_H_FLOATDP2(const InstData &data, Instruction &inst) {
  return TryDecodeFdW_Fn_Fm(data, inst, kRegH);
}

// FDIV  <Sd>, <Sn>, <Sm>
bool TryDecodeFDIV_S_FLOATDP2(const InstData &data, Instruction &inst) {
  return TryDecodeFdW_Fn_Fm(data, inst, kRegS);
}

// FDIV  <Dd>, <Dn>, <Dm>
bool TryDecodeFDIV_D_FLOATDP2(const InstData &data, Instruction &inst) {
  return TryDecodeFdW_Fn_Fm(data, inst, kRegD);
}

// FSUB  <Hd>, <Hn>, <Hm>
bool TryDecodeFSUB_H_FLOATDP2(const InstData &data, Instruction &inst) {
  return TryDecodeFdW_Fn_Fm(data, inst, kRegH);
}

// FSUB  <Sd>, <Sn>, <Sm>
bool TryDecodeFSUB_S_FLOATDP2(const InstData &data, Instruction &inst) {
  return TryDecodeFdW_Fn_Fm(data, inst, kRegS);
}

// FSUB  <Dd>, <Dn>, <Dm>
bool TryDecodeFSUB_D_FLOATDP2(const InstData &data, Instruction &inst) {
  return TryDecodeFdW_Fn_Fm(data, inst, kRegD);
}

// FMADD  <Sd>, <Sn>, <Sm>, <Sa>
bool TryDecodeFMADD_S_FLOATDP3(const InstData &data, Instruction &inst) {
  if (IsUnallocatedFloatEncoding(data)) {
    return false;
  }
  AddRegOperand(inst, kActionWrite, kRegS, kUseAsValue, data.Rd);
  AddRegOperand(inst, kActionRead, kRegS, kUseAsValue, data.Rn);
  AddRegOperand(inst, kActionRead, kRegS, kUseAsValue, data.Rm);
  AddRegOperand(inst, kActionRead, kRegS, kUseAsValue, data.Ra);
  return true;
}

// FMADD  <Dd>, <Dn>, <Dm>, <Da>
bool TryDecodeFMADD_D_FLOATDP3(const InstData &data, Instruction &inst) {
  if (IsUnallocatedFloatEncoding(data)) {
    return false;
  }
  AddRegOperand(inst, kActionWrite, kRegD, kUseAsValue, data.Rd);
  AddRegOperand(inst, kActionRead, kRegD, kUseAsValue, data.Rn);
  AddRegOperand(inst, kActionRead, kRegD, kUseAsValue, data.Rm);
  AddRegOperand(inst, kActionRead, kRegD, kUseAsValue, data.Ra);
  return true;
}

// FCMPE  <Sn>, <Sm>
bool TryDecodeFCMPE_S_FLOATCMP(const InstData &data, Instruction &inst) {
  return TryDecodeFn_Fm(data, inst, kRegS);
}

// FCMPE  <Hn>, <Hm>
bool TryDecodeFCMPE_H_FLOATCMP(const InstData &data, Instruction &inst) {
  return TryDecodeFn_Fm(data, inst, kRegH);
}

// FCMPE  <Dn>, <Dm>
bool TryDecodeFCMPE_D_FLOATCMP(const InstData &data, Instruction &inst) {
  return TryDecodeFn_Fm(data, inst, kRegD);
}

static bool TryDecodeFCMP_ToZero(const InstData &data, Instruction &inst,
                                 RegClass rclass) {
  if (IsUnallocatedFloatEncoding(data)) {
    return false;
  }
  AddRegOperand(inst, kActionRead, rclass, kUseAsValue, data.Rn);
  return true;
}

// FCMPE  <Hn>, #0.0
bool TryDecodeFCMPE_HZ_FLOATCMP(const InstData &data, Instruction &inst) {
  return TryDecodeFCMP_ToZero(data, inst, kRegH);
}

// FCMPE  <Sn>, #0.0
bool TryDecodeFCMPE_SZ_FLOATCMP(const InstData &data, Instruction &inst) {
  return TryDecodeFCMP_ToZero(data, inst, kRegS);
}

// FCMPE  <Dn>, #0.0
bool TryDecodeFCMPE_DZ_FLOATCMP(const InstData &data, Instruction &inst) {
  return TryDecodeFCMP_ToZero(data, inst, kRegD);
}

// FCMP  <Dn>, #0.0
bool TryDecodeFCMP_DZ_FLOATCMP(const InstData &data, Instruction &inst) {
  return TryDecodeFCMP_ToZero(data, inst, kRegD);
}

// FCMP  <Sn>, #0.0
bool TryDecodeFCMP_SZ_FLOATCMP(const InstData &data, Instruction &inst) {
  return TryDecodeFCMP_ToZero(data, inst, kRegS);
}

// FCMP  <Dn>, <Dm>
bool TryDecodeFCMP_D_FLOATCMP(const InstData &data, Instruction &inst) {
  return TryDecodeFn_Fm(data, inst, kRegD);
}

// FCMP  <Sn>, <Sm>
bool TryDecodeFCMP_S_FLOATCMP(const InstData &data, Instruction &inst) {
  return TryDecodeFn_Fm(data, inst, kRegS);
}

// FABS  <Sd>, <Sn>
bool TryDecodeFABS_S_FLOATDP1(const InstData &data, Instruction &inst) {
  if (IsUnallocatedFloatEncoding(data)) {
    return false;
  }
  AddRegOperand(inst, kActionWrite, kRegS, kUseAsValue, data.Rd);
  AddRegOperand(inst, kActionRead, kRegS, kUseAsValue, data.Rn);
  return true;
}

// FABS  <Dd>, <Dn>
bool TryDecodeFABS_D_FLOATDP1(const InstData &data, Instruction &inst) {
  if (IsUnallocatedFloatEncoding(data)) {
    return false;
  }
  AddRegOperand(inst, kActionWrite, kRegD, kUseAsValue, data.Rd);
  AddRegOperand(inst, kActionRead, kRegD, kUseAsValue, data.Rn);
  return true;
}

// FNEG  <Sd>, <Sn>
bool TryDecodeFNEG_S_FLOATDP1(const InstData &data, Instruction &inst) {
  if (IsUnallocatedFloatEncoding(data)) {
    return false;
  }
  AddRegOperand(inst, kActionWrite, kRegS, kUseAsValue, data.Rd);
  AddRegOperand(inst, kActionRead, kRegS, kUseAsValue, data.Rn);
  return true;
}

// FNEG  <Dd>, <Dn>
bool TryDecodeFNEG_D_FLOATDP1(const InstData &data, Instruction &inst) {
  if (IsUnallocatedFloatEncoding(data)) {
    return false;
  }
  AddRegOperand(inst, kActionWrite, kRegD, kUseAsValue, data.Rd);
  AddRegOperand(inst, kActionRead, kRegD, kUseAsValue, data.Rn);
  return true;
}

// SVC  #<imm>
bool TryDecodeSVC_EX_EXCEPTION(const InstData &data, Instruction &inst) {
  AddImmOperand(inst, data.imm16.uimm, kUnsigned, 32);
  return true;
}

// BRK  #<imm>
bool TryDecodeBRK_EX_EXCEPTION(const InstData &data, Instruction &inst) {
  AddImmOperand(inst, data.imm16.uimm, kUnsigned, 32);
  return true;
}

union SystemReg {
  uint64_t flat;
  enum Name : uint64_t {
    kFPCR = 0xDA20,
    kFPSR = 0xDA21,
    kTPIDR_EL0 = 0xDE82,
    kTPIDRRO_EL0 = 0xDE83,
  } name;
  struct {
    uint64_t op2:3;
    uint64_t crm:4;
    uint64_t crn:4;
    uint64_t op1:3;
    uint64_t op0:2;

    uint64_t _rest:64 - 16;
  } __attribute__((packed));
} __attribute__((packed));

static_assert(sizeof(SystemReg) == sizeof(uint64_t),
              "Invalid packing of `union SystemReg`.");

static bool AppendSysRegName(Instruction &inst, SystemReg bits) {
  std::stringstream ss;
  ss << inst.function << "_";

  switch (bits.name) {
    case SystemReg::kFPCR:
      ss << "FPCR";
      break;
    case SystemReg::kFPSR:
      ss << "FPSR";
      break;
    case SystemReg::kTPIDR_EL0:
      ss << "TPIDR_EL0";
      break;
    case SystemReg::kTPIDRRO_EL0:
      ss << "TPIDRRO_EL0";
      break;
    default:
      LOG(ERROR)
          << "Unrecognized system register " << std::hex << bits.flat
          << " with op0=" << bits.op0 << ", op1=" << bits.op1
          << ", crn=" << bits.crn << ", crm=" << bits.crm << ", op2="
          << bits.op2 << std::dec;
      return false;
  }

  inst.function = ss.str();
  return true;
}

// MRS  <Xt>, (<systemreg>|S<op0>_<op1>_<Cn>_<Cm>_<op2>)
bool TryDecodeMRS_RS_SYSTEM(const InstData &data, Instruction &inst) {
  SystemReg bits;
  bits.op0 = data.o0 + 2ULL;  // 2 bits.
  bits.op1 = data.op1;  // 3 bits.
  bits.crn = data.CRn;  // 4 bits.
  bits.crm = data.CRm;  // 4 bits.
  bits.op2 = data.op2;  // 3 bits.
  AddRegOperand(inst, kActionWrite, kRegX, kUseAsValue, data.Rt);
  return AppendSysRegName(inst, bits);
}

// MSR  (<systemreg>|S<op0>_<op1>_<Cn>_<Cm>_<op2>), <Xt>
bool TryDecodeMSR_SR_SYSTEM(const InstData &data, Instruction &inst) {
  SystemReg bits;
  bits.op0 = data.o0 + 2ULL;  // 2 bits.
  bits.op1 = data.op1;  // 3 bits.
  bits.crn = data.CRn;  // 4 bits.
  bits.crm = data.CRm;  // 4 bits.
  bits.op2 = data.op2;  // 3 bits.
  AddRegOperand(inst, kActionWrite, kRegX, kUseAsValue, data.Rt);
  return AppendSysRegName(inst, bits);
}

static bool TryDecodeSTR_Vn_LDST_POS(const InstData &data, Instruction &inst,
                                     RegClass val_class) {
  uint64_t scale = DecodeScale(data);
  if (scale > 4) {
    return false;
  }
  auto num_bits = ReadRegSize(val_class);
  AddRegOperand(inst, kActionRead, val_class, kUseAsValue, data.Rt);
  AddBasePlusOffsetMemOp(
      inst, kActionWrite, num_bits, data.Rn,
      static_cast<uint64_t>(data.imm12.uimm) << scale);
  return true;
}
// STR  <Bt>, [<Xn|SP>{, #<pimm>}]
bool TryDecodeSTR_B_LDST_POS(const InstData &data, Instruction &inst) {
  return TryDecodeSTR_Vn_LDST_POS(data, inst, kRegB);
}

// STR  <Ht>, [<Xn|SP>{, #<pimm>}]
bool TryDecodeSTR_H_LDST_POS(const InstData &data, Instruction &inst) {
  return TryDecodeSTR_Vn_LDST_POS(data, inst, kRegH);
}

// STR  <St>, [<Xn|SP>{, #<pimm>}]
bool TryDecodeSTR_S_LDST_POS(const InstData &data, Instruction &inst) {
  return TryDecodeSTR_Vn_LDST_POS(data, inst, kRegS);
}

// STR  <Dt>, [<Xn|SP>{, #<pimm>}]
bool TryDecodeSTR_D_LDST_POS(const InstData &data, Instruction &inst) {
  return TryDecodeSTR_Vn_LDST_POS(data, inst, kRegD);
}

// STR  <Qt>, [<Xn|SP>{, #<pimm>}]
bool TryDecodeSTR_Q_LDST_POS(const InstData &data, Instruction &inst) {
  return TryDecodeSTR_Vn_LDST_POS(data, inst, kRegQ);
}

static bool TryDecodeSTR_Vn_LDST_REGOFF(const InstData &data, Instruction &inst,
                                        RegClass val_class) {
  uint64_t scale = DecodeScale(data);
  if (scale > 4) {
    return false;
  } else if (!(data.option & 2)) {  // Sub word indexing.
    return false;  // `if option<1> == '0' then UnallocatedEncoding();`.
  }
  auto shift = (data.S == 1) ? scale : 0U;
  auto extend_type = static_cast<Extend>(data.option);
  auto rclass = ExtendTypeToRegClass(extend_type);
  AddRegOperand(inst, kActionRead, val_class, kUseAsValue, data.Rt);
  AddBasePlusOffsetMemOp(inst, kActionWrite, 8U << scale, data.Rn, 0);
  AddExtendRegOperand(inst, rclass, kUseAsValue, data.Rm,
                      extend_type, 64, shift);
  return true;
}

// STR  <Qt>, [<Xn|SP>, (<Wm>|<Xm>){, <extend> {<amount>}}]
bool TryDecodeSTR_Q_LDST_REGOFF(const InstData &data, Instruction &inst) {
  return TryDecodeSTR_Vn_LDST_REGOFF(data, inst, kRegQ);
}

static bool TryDecodeSTR_Vn_LDST_IMMPRE(const InstData &data, Instruction &inst, RegClass val_class) {
  uint64_t scale = DecodeScale(data);
  if (scale < 4) { 
    return false; 
  }
  auto num_bits = ReadRegSize(val_class);
  AddRegOperand(inst, kActionRead, val_class, kUseAsValue, data.Rt);
  uint64_t offset = static_cast<uint64_t>(data.imm9.simm9);
  AddPreIndexMemOp(inst, kActionWrite, num_bits, data.Rn, offset);
  return true;
}
// STR  <Qt>, [<Xn|SP>, #<simm>]!
bool TryDecodeSTR_Q_LDST_IMMPRE(const InstData &data, Instruction &inst) {
  return TryDecodeSTR_Vn_LDST_IMMPRE(data, inst, kRegQ);
}

static bool TryDecodeLDR_Vn_LDST_POS(const InstData &data, Instruction &inst,
                                     RegClass val_class) {
  uint64_t scale = DecodeScale(data);
  if (scale > 4) {
    return false;
  }
  auto num_bits = ReadRegSize(val_class);
  AddRegOperand(inst, kActionWrite, val_class, kUseAsValue, data.Rt);
  AddBasePlusOffsetMemOp(
      inst, kActionRead, num_bits, data.Rn,
      static_cast<uint64_t>(data.imm12.uimm) << scale);
  return true;
}

// LDR  <Bt>, [<Xn|SP>{, #<pimm>}]
bool TryDecodeLDR_B_LDST_POS(const InstData &data, Instruction &inst) {
  return TryDecodeLDR_Vn_LDST_POS(data, inst, kRegB);
}

// LDR  <Ht>, [<Xn|SP>{, #<pimm>}]
bool TryDecodeLDR_H_LDST_POS(const InstData &data, Instruction &inst) {
  return TryDecodeLDR_Vn_LDST_POS(data, inst, kRegH);
}

// LDR  <St>, [<Xn|SP>{, #<pimm>}]
bool TryDecodeLDR_S_LDST_POS(const InstData &data, Instruction &inst) {
  return TryDecodeLDR_Vn_LDST_POS(data, inst, kRegS);
}
// LDR  <Dt>, [<Xn|SP>{, #<pimm>}]
bool TryDecodeLDR_D_LDST_POS(const InstData &data, Instruction &inst) {
  return TryDecodeLDR_Vn_LDST_POS(data, inst, kRegD);
}

// LDR  <Qt>, [<Xn|SP>{, #<pimm>}]
bool TryDecodeLDR_Q_LDST_POS(const InstData &data, Instruction &inst) {
  return TryDecodeLDR_Vn_LDST_POS(data, inst, kRegQ);
}

static bool TryDecodeLDR_Vn_LDST_REGOFF(const InstData &data, Instruction &inst,
                                        RegClass val_class) {
  uint64_t scale = DecodeScale(data);
  if (scale > 4) {
    return false;
  } else if (!(data.option & 2)) {  // Sub word indexing.
    return false;  // `if option<1> == '0' then UnallocatedEncoding();`.
  }
  auto shift = (data.S == 1) ? scale : 0U;
  auto extend_type = static_cast<Extend>(data.option);
  auto rclass = ExtendTypeToRegClass(extend_type);
  AddRegOperand(inst, kActionWrite, val_class, kUseAsValue, data.Rt);
  AddBasePlusOffsetMemOp(inst, kActionRead, 8U << scale, data.Rn, 0);
  AddExtendRegOperand(inst, rclass, kUseAsValue, data.Rm,
                      extend_type, 64, shift);
  return true;
}

// LDR  <Bt>, [<Xn|SP>, (<Wm>|<Xm>), <extend> {<amount>}]
bool TryDecodeLDR_B_LDST_REGOFF(const InstData &data, Instruction &inst) {
  return TryDecodeLDR_Vn_LDST_REGOFF(data, inst, kRegB);
}

// LDR  <Bt>, [<Xn|SP>, <Xm>{, LSL <amount>}]
bool TryDecodeLDR_BL_LDST_REGOFF(const InstData &data, Instruction &inst) {
  return TryDecodeLDR_Vn_LDST_REGOFF(data, inst, kRegB);
}

// LDR  <Ht>, [<Xn|SP>, (<Wm>|<Xm>){, <extend> {<amount>}}]
bool TryDecodeLDR_H_LDST_REGOFF(const InstData &data, Instruction &inst) {
  return TryDecodeLDR_Vn_LDST_REGOFF(data, inst, kRegH);
}

// LDR  <St>, [<Xn|SP>, (<Wm>|<Xm>){, <extend> {<amount>}}]
bool TryDecodeLDR_S_LDST_REGOFF(const InstData &data, Instruction &inst) {
  return TryDecodeLDR_Vn_LDST_REGOFF(data, inst, kRegS);
}

// LDR  <Dt>, [<Xn|SP>, (<Wm>|<Xm>){, <extend> {<amount>}}]
bool TryDecodeLDR_D_LDST_REGOFF(const InstData &data, Instruction &inst) {
  return TryDecodeLDR_Vn_LDST_REGOFF(data, inst, kRegD);
}

// LDR  <Qt>, [<Xn|SP>, (<Wm>|<Xm>){, <extend> {<amount>}}]
bool TryDecodeLDR_Q_LDST_REGOFF(const InstData &data, Instruction &inst) {
  return TryDecodeLDR_Vn_LDST_REGOFF(data, inst, kRegQ);
}

static bool TryDecodeLDR_Vn_LDST_IMMPOST(const InstData &data,
                                         Instruction &inst,
                                         RegClass val_class) {
  uint64_t scale = DecodeScale(data);
  if (scale > 4) {
    return false;
  }
  auto num_bits = ReadRegSize(val_class);
  AddRegOperand(inst, kActionWrite, val_class, kUseAsValue, data.Rt);
  uint64_t offset = static_cast<uint64_t>(data.imm9.simm9);
  AddPostIndexMemOp(inst, kActionRead, num_bits, data.Rn, offset);
  return true;
}

// LDR  <Bt>, [<Xn|SP>], #<simm>
bool TryDecodeLDR_B_LDST_IMMPOST(const InstData &data, Instruction &inst) {
  return TryDecodeLDR_Vn_LDST_IMMPOST(data, inst, kRegB);
}

// LDR  <Ht>, [<Xn|SP>], #<simm>
bool TryDecodeLDR_H_LDST_IMMPOST(const InstData &data, Instruction &inst) {
  return TryDecodeLDR_Vn_LDST_IMMPOST(data, inst, kRegH);
}

// LDR  <St>, [<Xn|SP>], #<simm>
bool TryDecodeLDR_S_LDST_IMMPOST(const InstData &data, Instruction &inst) {
  return TryDecodeLDR_Vn_LDST_IMMPOST(data, inst, kRegS);
}

// LDR  <Dt>, [<Xn|SP>], #<simm>
bool TryDecodeLDR_D_LDST_IMMPOST(const InstData &data, Instruction &inst) {
  return TryDecodeLDR_Vn_LDST_IMMPOST(data, inst, kRegD);
}

// LDR  <Qt>, [<Xn|SP>], #<simm>
bool TryDecodeLDR_Q_LDST_IMMPOST(const InstData &data, Instruction &inst) {
  return TryDecodeLDR_Vn_LDST_IMMPOST(data, inst, kRegQ);
}

static bool TryDecodeLDR_Vn_LDST_IMMPRE(const InstData &data, Instruction &inst,
                                        RegClass val_class) {
  uint64_t scale = DecodeScale(data);
  if (scale > 4) {
    return false;
  }
  auto num_bits = ReadRegSize(val_class);
  AddRegOperand(inst, kActionWrite, val_class, kUseAsValue, data.Rt);
  uint64_t offset = static_cast<uint64_t>(data.imm9.simm9);
  AddPreIndexMemOp(inst, kActionRead, num_bits, data.Rn, offset);
  return true;
}

// LDR  <Bt>, [<Xn|SP>, #<simm>]!
bool TryDecodeLDR_B_LDST_IMMPRE(const InstData &data, Instruction &inst) {
  return TryDecodeLDR_Vn_LDST_IMMPRE(data, inst, kRegB);
}

// LDR  <Ht>, [<Xn|SP>, #<simm>]!
bool TryDecodeLDR_H_LDST_IMMPRE(const InstData &data, Instruction &inst) {
  return TryDecodeLDR_Vn_LDST_IMMPRE(data, inst, kRegH);
}

// LDR  <St>, [<Xn|SP>, #<simm>]!
bool TryDecodeLDR_S_LDST_IMMPRE(const InstData &data, Instruction &inst) {
  return TryDecodeLDR_Vn_LDST_IMMPRE(data, inst, kRegS);
}

// LDR  <Dt>, [<Xn|SP>, #<simm>]!
bool TryDecodeLDR_D_LDST_IMMPRE(const InstData &data, Instruction &inst) {
  return TryDecodeLDR_Vn_LDST_IMMPRE(data, inst, kRegD);
}

// LDR  <Qt>, [<Xn|SP>, #<simm>]!
bool TryDecodeLDR_Q_LDST_IMMPRE(const InstData &data, Instruction &inst) {
  return TryDecodeLDR_Vn_LDST_IMMPRE(data, inst, kRegQ);
}

// LDR  <St>, <label>
bool TryDecodeLDR_S_LOADLIT(const InstData &data, Instruction &inst) {
  AddRegOperand(inst, kActionWrite, kRegS, kUseAsValue, data.Rt);
  AddPCRegMemOp(inst, kActionRead,
                static_cast<uint64_t>(data.imm19.simm19) << 2ULL);
  return true;
}

// LDR  <Dt>, <label>
bool TryDecodeLDR_D_LOADLIT(const InstData &data, Instruction &inst) {
  AddRegOperand(inst, kActionWrite, kRegD, kUseAsValue, data.Rt);
  AddPCRegMemOp(inst, kActionRead,
                static_cast<uint64_t>(data.imm19.simm19) << 2ULL);
  return true;
}

// LDR  <Qt>, <label>
bool TryDecodeLDR_Q_LOADLIT(const InstData &data, Instruction &inst) {
  AddRegOperand(inst, kActionWrite, kRegQ, kUseAsValue, data.Rt);
  AddPCRegMemOp(inst, kActionRead,
                static_cast<uint64_t>(data.imm19.simm19) << 2ULL);
  return true;
}

static bool TryDecodeLDP_Vn_LDSTPAIR_POST(const InstData &data,
                                          Instruction &inst, RegClass rclass) {
  auto size = ReadRegSize(rclass);
  auto scale = 2U + data.opc;
  if (data.opc == 0x3) {
    return false;  // `if opc == '11' then UnallocatedEncoding();`.
  }
  AddRegOperand(inst, kActionWrite, rclass, kUseAsValue, data.Rt);
  AddRegOperand(inst, kActionWrite, rclass, kUseAsValue, data.Rt2);
  AddPostIndexMemOp(inst, kActionRead, size * 2, data.Rn,
                    static_cast<uint64_t>(data.imm7.simm7) << scale);
  return true;
}

// LDP  <St1>, <St2>, [<Xn|SP>], #<imm>
bool TryDecodeLDP_S_LDSTPAIR_POST(const InstData &data, Instruction &inst) {
  return TryDecodeLDP_Vn_LDSTPAIR_POST(data, inst, kRegS);
}

// LDP  <Dt1>, <Dt2>, [<Xn|SP>], #<imm>
bool TryDecodeLDP_D_LDSTPAIR_POST(const InstData &data, Instruction &inst) {
  return TryDecodeLDP_Vn_LDSTPAIR_POST(data, inst, kRegD);
}

// LDP  <Qt1>, <Qt2>, [<Xn|SP>], #<imm>
bool TryDecodeLDP_Q_LDSTPAIR_POST(const InstData &data, Instruction &inst) {
  return TryDecodeLDP_Vn_LDSTPAIR_POST(data, inst, kRegQ);
}

static bool TryDecodeLDP_Vn_LDSTPAIR_PRE(const InstData &data,
                                         Instruction &inst, RegClass rclass) {
  auto size = ReadRegSize(rclass);
  auto scale = 2U + data.opc;
  if (data.opc == 0x3) {
    return false;  // `if opc == '11' then UnallocatedEncoding();`.
  }
  AddRegOperand(inst, kActionWrite, rclass, kUseAsValue, data.Rt);
  AddRegOperand(inst, kActionWrite, rclass, kUseAsValue, data.Rt2);
  AddPreIndexMemOp(inst, kActionRead, size * 2, data.Rn,
                   static_cast<uint64_t>(data.imm7.simm7) << scale);
  return true;
}

// LDP  <St1>, <St2>, [<Xn|SP>, #<imm>]!
bool TryDecodeLDP_S_LDSTPAIR_PRE(const InstData &data, Instruction &inst) {
  return TryDecodeLDP_Vn_LDSTPAIR_PRE(data, inst, kRegS);
}

// LDP  <Dt1>, <Dt2>, [<Xn|SP>, #<imm>]!
bool TryDecodeLDP_D_LDSTPAIR_PRE(const InstData &data, Instruction &inst) {
  return TryDecodeLDP_Vn_LDSTPAIR_PRE(data, inst, kRegD);
}

// LDP  <Qt1>, <Qt2>, [<Xn|SP>, #<imm>]!
bool TryDecodeLDP_Q_LDSTPAIR_PRE(const InstData &data, Instruction &inst) {
  return TryDecodeLDP_Vn_LDSTPAIR_PRE(data, inst, kRegQ);
}

static bool TryDecodeLDP_Vn_LDSTPAIR_OFF(const InstData &data,
                                         Instruction &inst, RegClass rclass) {
  auto size = ReadRegSize(rclass);
  auto scale = 2U + data.opc;
  if (data.opc == 0x3) {
    return false;  // `if opc == '11' then UnallocatedEncoding();`.
  }
  AddRegOperand(inst, kActionWrite, rclass, kUseAsValue, data.Rt);
  AddRegOperand(inst, kActionWrite, rclass, kUseAsValue, data.Rt2);
  AddBasePlusOffsetMemOp(inst, kActionRead, size * 2, data.Rn,
                         static_cast<uint64_t>(data.imm7.simm7) << scale);
  return true;
}

// LDP  <St1>, <St2>, [<Xn|SP>{, #<imm>}]
bool TryDecodeLDP_S_LDSTPAIR_OFF(const InstData &data, Instruction &inst) {
  return TryDecodeLDP_Vn_LDSTPAIR_OFF(data, inst, kRegS);
}

// LDP  <Dt1>, <Dt2>, [<Xn|SP>{, #<imm>}]
bool TryDecodeLDP_D_LDSTPAIR_OFF(const InstData &data, Instruction &inst) {
  return TryDecodeLDP_Vn_LDSTPAIR_OFF(data, inst, kRegD);
}

// LDP  <Qt1>, <Qt2>, [<Xn|SP>{, #<imm>}]
bool TryDecodeLDP_Q_LDSTPAIR_OFF(const InstData &data, Instruction &inst) {
  return TryDecodeLDP_Vn_LDSTPAIR_OFF(data, inst, kRegQ);
}

// CLZ  <Wd>, <Wn>
bool TryDecodeCLZ_32_DP_1SRC(const InstData &data, Instruction &inst) {
  AddRegOperand(inst, kActionWrite, kRegW, kUseAsValue, data.Rd);
  AddRegOperand(inst, kActionRead, kRegW, kUseAsValue, data.Rn);
  return true;
}

// CLZ  <Xd>, <Xn>
bool TryDecodeCLZ_64_DP_1SRC(const InstData &data, Instruction &inst) {
  AddRegOperand(inst, kActionWrite, kRegX, kUseAsValue, data.Rd);
  AddRegOperand(inst, kActionRead, kRegX, kUseAsValue, data.Rn);
  return true;
}

static bool DecodeConditionalRegSelect(const InstData &data, Instruction &inst,
                                       RegClass r_class, int n_regs,
                                       bool invert_cond=false) {
  CHECK(1 <= n_regs && n_regs <= 3);

  AddRegOperand(inst, kActionWrite, r_class, kUseAsValue, data.Rd);
  if (--n_regs > 0) {
    AddRegOperand(inst, kActionRead, r_class, kUseAsValue, data.Rn);
  }
  if (--n_regs > 0) {
    AddRegOperand(inst, kActionRead, r_class, kUseAsValue, data.Rm);
  }

  // Condition will be part of the isel, not an operand.
  SetConditionalFunctionName(data, inst, invert_cond);
  return true;
}

// CSEL  <Wd>, <Wn>, <Wm>, <cond>
bool TryDecodeCSEL_32_CONDSEL(const InstData &data, Instruction &inst) {
  return DecodeConditionalRegSelect(data, inst, kRegW, 3);
}

// CSEL  <Xd>, <Xn>, <Xm>, <cond>
bool TryDecodeCSEL_64_CONDSEL(const InstData &data, Instruction &inst) {
  return DecodeConditionalRegSelect(data, inst, kRegX, 3);
}

// CSINC  <Wd>, <Wn>, <Wm>, <cond>
bool TryDecodeCSINC_32_CONDSEL(const InstData &data, Instruction &inst) {
  return DecodeConditionalRegSelect(data, inst, kRegW, 3);
}

// CSINC  <Xd>, <Xn>, <Xm>, <cond>
bool TryDecodeCSINC_64_CONDSEL(const InstData &data, Instruction &inst) {
  return DecodeConditionalRegSelect(data, inst, kRegX, 3);
}

// CSINV  <Wd>, <Wn>, <Wm>, <cond>
bool TryDecodeCSINV_32_CONDSEL(const InstData &data, Instruction &inst) {
  return DecodeConditionalRegSelect(data, inst, kRegW, 3);
}

// CSINV  <Xd>, <Xn>, <Xm>, <cond>
bool TryDecodeCSINV_64_CONDSEL(const InstData &data, Instruction &inst) {
  return DecodeConditionalRegSelect(data, inst, kRegX, 3);
}

// CSNEG  <Wd>, <Wn>, <Wm>, <cond>
bool TryDecodeCSNEG_32_CONDSEL(const InstData &data, Instruction &inst) {
  return DecodeConditionalRegSelect(data, inst, kRegW, 3);
}

// CSNEG  <Xd>, <Xn>, <Xm>, <cond>
bool TryDecodeCSNEG_64_CONDSEL(const InstData &data, Instruction &inst) {
  return DecodeConditionalRegSelect(data, inst, kRegX, 3);
}

// CCMP  <Wn>, #<imm>, #<nzcv>, <cond>
bool TryDecodeCCMP_32_CONDCMP_IMM(const InstData &data, Instruction &inst) {
  SetConditionalFunctionName(data, inst);
  AddRegOperand(inst, kActionRead, kRegW, kUseAsValue, data.Rn);
  AddImmOperand(inst, data.imm5.uimm);
  AddImmOperand(inst, data.nzcv);
  return true;
}

// CCMP  <Xn>, #<imm>, #<nzcv>, <cond>
bool TryDecodeCCMP_64_CONDCMP_IMM(const InstData &data, Instruction &inst) {
  SetConditionalFunctionName(data, inst);
  AddRegOperand(inst, kActionRead, kRegX, kUseAsValue, data.Rn);
  AddImmOperand(inst, data.imm5.uimm);
  AddImmOperand(inst, data.nzcv);
  return true;
}

// CCMP  <Wn>, <Wm>, #<nzcv>, <cond>
bool TryDecodeCCMP_32_CONDCMP_REG(const InstData &data, Instruction &inst) {
  SetConditionalFunctionName(data, inst);
  AddRegOperand(inst, kActionRead, kRegW, kUseAsValue, data.Rn);
  AddRegOperand(inst, kActionRead, kRegW, kUseAsValue, data.Rm);
  AddImmOperand(inst, data.nzcv);
  return true;
}

// CCMP  <Xn>, <Xm>, #<nzcv>, <cond>
bool TryDecodeCCMP_64_CONDCMP_REG(const InstData &data, Instruction &inst) {
  SetConditionalFunctionName(data, inst);
  AddRegOperand(inst, kActionRead, kRegX, kUseAsValue, data.Rn);
  AddRegOperand(inst, kActionRead, kRegX, kUseAsValue, data.Rm);
  AddImmOperand(inst, data.nzcv);
  return true;
}

// CCMN  <Wn>, #<imm>, #<nzcv>, <cond>
bool TryDecodeCCMN_32_CONDCMP_IMM(const InstData &data, Instruction &inst) {
  SetConditionalFunctionName(data, inst);
  AddRegOperand(inst, kActionRead, kRegW, kUseAsValue, data.Rn);
  AddImmOperand(inst, data.imm5.uimm);
  AddImmOperand(inst, data.nzcv);
  return true;
}

// CCMN  <Xn>, #<imm>, #<nzcv>, <cond>
bool TryDecodeCCMN_64_CONDCMP_IMM(const InstData &data, Instruction &inst) {
  SetConditionalFunctionName(data, inst);
  AddRegOperand(inst, kActionRead, kRegX, kUseAsValue, data.Rn);
  AddImmOperand(inst, data.imm5.uimm);
  AddImmOperand(inst, data.nzcv);
  return true;
}

// ORR  <Vd>.<T>, <Vn>.<T>, <Vm>.<T>
bool TryDecodeORR_ASIMDSAME_ONLY(const InstData &data, Instruction &inst) {
  std::stringstream ss;
  ss << inst.function << "_" << (data.Q ? "16B" : "8B");
  inst.function = ss.str();
  AddRegOperand(inst, kActionWrite, kRegV, kUseAsValue, data.Rd);
  AddRegOperand(inst, kActionRead, kRegV, kUseAsValue, data.Rn);
  AddRegOperand(inst, kActionRead, kRegV, kUseAsValue, data.Rm);
  return true;
}

// AND  <Vd>.<T>, <Vn>.<T>, <Vm>.<T>
bool TryDecodeAND_ASIMDSAME_ONLY(const InstData &data, Instruction &inst) {
  return TryDecodeORR_ASIMDSAME_ONLY(data, inst);
}

// BICS  <Wd>, <Wn>, <Wm>{, <shift> #<amount>}
bool TryDecodeBICS_32_LOG_SHIFT(const InstData &data, Instruction &inst) {
  return TryDecodeBIC_32_LOG_SHIFT(data, inst);
}

// BICS  <Xd>, <Xn>, <Xm>{, <shift> #<amount>}
bool TryDecodeBICS_64_LOG_SHIFT(const InstData &data, Instruction &inst) {
  return TryDecodeBIC_64_LOG_SHIFT(data, inst);
}

// LDARB  <Wt>, [<Xn|SP>{,#0}]
bool TryDecodeLDARB_LR32_LDSTEXCL(const InstData &data, Instruction &inst) {
  AddRegOperand(inst, kActionWrite, kRegW, kUseAsValue, data.Rt);
  AddBasePlusOffsetMemOp(inst, kActionRead, 8, data.Rn, 0);
  return true;
}

// LDARH  <Wt>, [<Xn|SP>{,#0}]
bool TryDecodeLDARH_LR32_LDSTEXCL(const InstData &data, Instruction &inst) {
  AddRegOperand(inst, kActionWrite, kRegW, kUseAsValue, data.Rt);
  AddBasePlusOffsetMemOp(inst, kActionRead, 16, data.Rn, 0);
  return true;
}

// LDAR  <Wt>, [<Xn|SP>{,#0}]
bool TryDecodeLDAR_LR32_LDSTEXCL(const InstData &data, Instruction &inst) {
  AddRegOperand(inst, kActionWrite, kRegW, kUseAsValue, data.Rt);
  AddBasePlusOffsetMemOp(inst, kActionRead, 32, data.Rn, 0);
  return true;
}

// LDAR  <Xt>, [<Xn|SP>{,#0}]
bool TryDecodeLDAR_LR64_LDSTEXCL(const InstData &data, Instruction &inst) {
  AddRegOperand(inst, kActionWrite, kRegX, kUseAsValue, data.Rt);
  AddBasePlusOffsetMemOp(inst, kActionRead, 64, data.Rn, 0);
  return true;
}

// REV16  <Wd>, <Wn>
bool TryDecodeREV16_32_DP_1SRC(const InstData &data, Instruction &inst) {
  return TryDecodeRdW_Rn(data, inst, kRegW);
}

// REV16  <Xd>, <Xn>
bool TryDecodeREV16_64_DP_1SRC(const InstData &data, Instruction &inst) {
  return TryDecodeRdW_Rn(data, inst, kRegX);
}

// REV  <Wd>, <Wn>
bool TryDecodeREV_32_DP_1SRC(const InstData &data, Instruction &inst) {
  return TryDecodeRdW_Rn(data, inst, kRegW);
}

// REV32  <Xd>, <Xn>
bool TryDecodeREV32_64_DP_1SRC(const InstData &data, Instruction &inst) {
  return TryDecodeRdW_Rn(data, inst, kRegX);
}

// REV  <Xd>, <Xn>
bool TryDecodeREV_64_DP_1SRC(const InstData &data, Instruction &inst) {
  return TryDecodeRdW_Rn(data, inst, kRegX);
}

// REV16  <Vd>.<T>, <Vn>.<T>
bool TryDecodeREV16_ASIMDMISC_R(const InstData &, Instruction &) {
  return false;
}

// REV32  <Vd>.<T>, <Vn>.<T>
bool TryDecodeREV32_ASIMDMISC_R(const InstData &, Instruction &) {
  return false;
}

// REV64  <Vd>.<T>, <Vn>.<T>
bool TryDecodeREV64_ASIMDMISC_R(const InstData &, Instruction &) {
  return false;
}

static void AddQArrangementSpecifier(const InstData &data, Instruction &inst,
                                     const char *if_Q, const char *if_not_Q) {
  std::stringstream ss;
  ss << inst.function << "_" << (data.Q ? if_Q : if_not_Q);
  inst.function = ss.str();
}

static const char *ArrangementSpecifier(uint64_t total_size,
                                        uint64_t element_size) {
  if (128 == total_size) {
    switch (element_size) {
      case 8: return "16B";
      case 16: return "8H";
      case 32: return "4S";
      case 64: return "2D";
      default: break;
    }
  } else if (64 == total_size) {
    switch (element_size) {
      case 8: return "8B";
      case 16: return "4H";
      case 32: return "2S";
      case 64: return "1D";
      default: break;
    }
  }

  LOG(FATAL)
      << "Can't deduce specifier for " << total_size << "-vector with "
      << element_size << "-bit elements";
  return nullptr;
}

static void AddArrangementSpecifier(Instruction &inst, uint64_t total_size,
                                    uint64_t element_size) {
  std::stringstream ss;
  ss << inst.function;
  ss << "_" << ArrangementSpecifier(total_size, element_size);
  inst.function = ss.str();
}

// DUP  <Vd>.<T>, <R><n>
bool TryDecodeDUP_ASIMDINS_DR_R(const InstData &data, Instruction &inst) {
  uint64_t size = 0;
  if (!LeastSignificantSetBit(data.imm5.uimm, &size) || size > 3) {
    return false;  // `if size > 3 then UnallocatedEncoding();`
  } else if (size == 3 && !data.Q) {
    return false;  // `if size == 3 && Q == '0' then ReservedValue();`
  }

  AddArrangementSpecifier(inst, data.Q ? 128 : 64, 8UL << size);
  AddRegOperand(inst, kActionWrite, data.Q ? kRegQ : kRegD,
                kUseAsValue, data.Rd);
  AddRegOperand(inst, kActionRead, size == 3 ? kRegX : kRegW,
                kUseAsValue, data.Rn);
  return true;
}

// ADD  <Vd>.<T>, <Vn>.<T>, <Vm>.<T>
bool TryDecodeADD_ASIMDSAME_ONLY(const InstData &data, Instruction &inst) {
  if (0x3 == data.size && !data.Q) {
    return false;  // `if size:Q == '110' then ReservedValue();`.
  }
  AddArrangementSpecifier(inst, data.Q ? 128 : 64, 8UL << data.size);
  return TryDecodeRdW_Rn_Rm(data, inst, data.Q ? kRegQ : kRegD);
}

// SUB  <Vd>.<T>, <Vn>.<T>, <Vm>.<T>
bool TryDecodeSUB_ASIMDSAME_ONLY(const InstData &data, Instruction &inst) {
  return TryDecodeADD_ASIMDSAME_ONLY(data, inst);
}

static bool TryDecodeLDnSTnOpcode(uint8_t opcode, uint64_t *rpt,
                                  uint64_t *selem) {
  switch (opcode) {
    case 0:  // `0000`, LD/ST4 (4 registers).
      *rpt = 1;
      *selem = 4;
      return true;
    case 2:  // `0010`, LD/ST1 (4 registers).
      *rpt = 4;
      *selem = 1;
      return true;
    case 4:  // `0100`, LD/ST3 (3 registers).
      *rpt = 1;
      *selem = 3;
      return true;
    case 6:  // `0110`, LD/ST1 (3 registers).
      *rpt = 3;
      *selem = 1;
      return true;
    case 7:  // `0111`, LD/ST1 (1 register).
      *rpt = 1;
      *selem = 1;
      return true;
    case 8:  // `1000`, LD/ST2 (2 registers).
      *rpt = 1;
      *selem = 2;
      return true;
    case 10:  // `1010`, LD/ST1 (2 registers).
      *rpt = 2;
      *selem = 1;
      return true;
    default:
      return false;  // `UnallocatedEncoding();`.
  }
}

// EXT  <Vd>.<T>, <Vn>.<T>, <Vm>.<T>, #<index>
bool TryDecodeEXT_ASIMDEXT_ONLY(const InstData &data, Instruction &inst) {
  if (!data.Q && data.imm4.uimm & 0x8) {
    return false;  // `if Q == '0' and imm4<3> == '1' then UnallocatedEncoding();`
  }
  AddQArrangementSpecifier(data, inst, "16B", "8B");
  TryDecodeRdW_Rn_Rm(data, inst, kRegV);
  AddImmOperand(inst, data.imm4.uimm, kUnsigned, 32);
  return true;
}

// Load/store one or more data structures.
bool TryDecodeLDnSTn(const InstData &data, Instruction &inst,
                     uint64_t *total_num_bytes) {
  uint64_t rpt = 0;
  uint64_t selem = 0;
  if (!TryDecodeLDnSTnOpcode(data.opcode, &rpt, &selem)) {
    return false;
  } else if (0x3 == data.size && !data.Q && selem != 1) {
    return false;  // `if size:Q == '110' && selem != 1 then ReservedValue()`.
  }
  uint64_t data_size = data.Q ? 128 : 64;
  uint64_t esize = 8UL << data.size;
  uint64_t elements = data_size / esize;
  uint64_t ebytes = esize / 8;
  if (total_num_bytes) {
    *total_num_bytes = ebytes * rpt * elements * selem;
  }
  AddArrangementSpecifier(inst, data_size, 8UL << data.size);
  auto t = static_cast<uint8_t>(data.Rt);
  auto num_regs = static_cast<uint8_t>(rpt * selem);
  for (uint8_t i = 0; i < num_regs; ++i) {
    auto tt = static_cast<aarch64::RegNum>((t + i) % 32);
    AddRegOperand(inst, kActionWrite, data.Q ? kRegQ : kRegD, kUseAsValue, tt);
  }
  return true;
}

// ST1  { <Vt>.<T>, <Vt2>.<T> }, [<Xn|SP>], <imm>
bool TryDecodeST1_ASISDLSEP_I2_I2(const InstData &data, Instruction &inst) {
  uint64_t offset = 0;
  if (!TryDecodeLDnSTn(data, inst, &offset)) {
    return false;
  }
  AddPostIndexMemOp(inst, kActionWrite, offset * 8, data.Rn, offset);
  return true;
}

// ST1  { <Vt>.<T> }, [<Xn|SP>]
bool TryDecodeST1_ASISDLSE_R1_1V(const InstData &data, Instruction &inst) {
  uint64_t num_bytes = 0;
  if (!TryDecodeLDnSTn(data, inst, &num_bytes)) {
    return false;
  }
  AddBasePlusOffsetMemOp(inst, kActionWrite, num_bytes * 8, data.Rn, 0);
  return true;
}

// ST1  { <Vt>.<T>, <Vt2>.<T> }, [<Xn|SP>]
bool TryDecodeST1_ASISDLSE_R2_2V(const InstData &data, Instruction &inst) {
  return TryDecodeST1_ASISDLSE_R1_1V(data, inst);
}


// LD1  { <Vt>.<T>, <Vt2>.<T> }, [<Xn|SP>], <imm>
bool TryDecodeLD1_ASISDLSEP_I2_I2(const InstData &data, Instruction &inst) {
  uint64_t offset = 0;
  if (!TryDecodeLDnSTn(data, inst, &offset)) {
    return false;
  }
  AddPostIndexMemOp(inst, kActionRead, offset * 8, data.Rn, offset);
  return true;
}

// LD1  { <Vt>.<T> }, [<Xn|SP>], <imm>
bool TryDecodeLD1_ASISDLSEP_I1_I1(const InstData &data, Instruction &inst) {
  return TryDecodeLD1_ASISDLSEP_I2_I2(data, inst);
}

// LD1  { <Vt>.<T>, <Vt2>.<T>, <Vt3>.<T> }, [<Xn|SP>], <imm>
bool TryDecodeLD1_ASISDLSEP_I3_I3(const InstData &data, Instruction &inst) {
  return TryDecodeLD1_ASISDLSEP_I2_I2(data, inst);
}

// LD1  { <Vt>.<T>, <Vt2>.<T>, <Vt3>.<T>, <Vt4>.<T> }, [<Xn|SP>], <imm>
bool TryDecodeLD1_ASISDLSEP_I4_I4(const InstData &data, Instruction &inst) {
  return TryDecodeLD1_ASISDLSEP_I2_I2(data, inst);
}

// CMEQ  <Vd>.<T>, <Vn>.<T>, #0
bool TryDecodeCMEQ_ASIMDMISC_Z(const InstData &data, Instruction &inst) {
  if (data.size == 3 && !data.Q) {
    return false;  // `if size:Q == '110' then ReservedValue();`.
  }
  AddArrangementSpecifier(inst, data.Q ? 128 : 64, 8UL << data.size);
  TryDecodeRdW_Rn(data, inst, data.Q ? kRegQ : kRegD);
  AddImmOperand(inst, 0, kUnsigned, 8UL << data.size);
  return true;
}

// CMLT  <Vd>.<T>, <Vn>.<T>, #0
bool TryDecodeCMLT_ASIMDMISC_Z(const InstData &data, Instruction &inst) {
  return TryDecodeCMEQ_ASIMDMISC_Z(data, inst);
}

// CMLE  <Vd>.<T>, <Vn>.<T>, #0
bool TryDecodeCMLE_ASIMDMISC_Z(const InstData &data, Instruction &inst) {
  return TryDecodeCMEQ_ASIMDMISC_Z(data, inst);
}

// CMGT  <Vd>.<T>, <Vn>.<T>, #0
bool TryDecodeCMGT_ASIMDMISC_Z(const InstData &data, Instruction &inst) {
  return TryDecodeCMEQ_ASIMDMISC_Z(data, inst);
}

// CMGE  <Vd>.<T>, <Vn>.<T>, #0
bool TryDecodeCMGE_ASIMDMISC_Z(const InstData &data, Instruction &inst) {
  return TryDecodeCMEQ_ASIMDMISC_Z(data, inst);
}

// CMEQ  <Vd>.<T>, <Vn>.<T>, <Vm>.<T>
bool TryDecodeCMEQ_ASIMDSAME_ONLY(const InstData &data, Instruction &inst) {
  if (data.size == 3 && !data.Q) {
    return false;  // `if size:Q == '110' then ReservedValue();`.
  }
  AddArrangementSpecifier(inst, data.Q ? 128 : 64, 8UL << data.size);
  return TryDecodeRdW_Rn_Rm(data, inst, data.Q ? kRegQ : kRegD);
}

// CMGE  <Vd>.<T>, <Vn>.<T>, <Vm>.<T>
bool TryDecodeCMGE_ASIMDSAME_ONLY(const InstData &data, Instruction &inst) {
  return TryDecodeCMEQ_ASIMDSAME_ONLY(data, inst);
}

// CMGT  <Vd>.<T>, <Vn>.<T>, <Vm>.<T>
bool TryDecodeCMGT_ASIMDSAME_ONLY(const InstData &data, Instruction &inst) {
  return TryDecodeCMEQ_ASIMDSAME_ONLY(data, inst);
}

// CMTST  <Vd>.<T>, <Vn>.<T>, <Vm>.<T>
bool TryDecodeCMTST_ASIMDSAME_ONLY(const InstData &data, Instruction &inst) {
  return TryDecodeCMEQ_ASIMDSAME_ONLY(data, inst);
}

// ADDP  <Vd>.<T>, <Vn>.<T>, <Vm>.<T>
bool TryDecodeADDP_ASIMDSAME_ONLY(const InstData &data, Instruction &inst) {
  return TryDecodeADD_ASIMDSAME_ONLY(data, inst);
}

// UMAXP  <Vd>.<T>, <Vn>.<T>, <Vm>.<T>
bool TryDecodeUMAXP_ASIMDSAME_ONLY(const InstData &data, Instruction &inst) {
  if (0x3 == data.size) {
    return false;  // `if size == '11' then ReservedValue();`.
  }
  AddArrangementSpecifier(inst, data.Q ? 128 : 64, 8UL << data.size);
  return TryDecodeRdW_Rn_Rm(data, inst, data.Q ? kRegQ : kRegD);
}

// SMAXP  <Vd>.<T>, <Vn>.<T>, <Vm>.<T>
bool TryDecodeSMAXP_ASIMDSAME_ONLY(const InstData &data, Instruction &inst) {
  return TryDecodeUMAXP_ASIMDSAME_ONLY(data, inst);
}

// UMINP  <Vd>.<T>, <Vn>.<T>, <Vm>.<T>
bool TryDecodeUMINP_ASIMDSAME_ONLY(const InstData &data, Instruction &inst) {
  return TryDecodeUMAXP_ASIMDSAME_ONLY(data, inst);
}

// SMINP  <Vd>.<T>, <Vn>.<T>, <Vm>.<T>
bool TryDecodeSMINP_ASIMDSAME_ONLY(const InstData &data, Instruction &inst) {
  return TryDecodeUMAXP_ASIMDSAME_ONLY(data, inst);
}

// UMIN  <Vd>.<T>, <Vn>.<T>, <Vm>.<T>
bool TryDecodeUMIN_ASIMDSAME_ONLY(const InstData &data, Instruction &inst) {
  return TryDecodeUMAXP_ASIMDSAME_ONLY(data, inst);
}

// UMAX  <Vd>.<T>, <Vn>.<T>, <Vm>.<T>
bool TryDecodeUMAX_ASIMDSAME_ONLY(const InstData &data, Instruction &inst) {
  return TryDecodeUMAXP_ASIMDSAME_ONLY(data, inst);
}

// SMIN  <Vd>.<T>, <Vn>.<T>, <Vm>.<T>
bool TryDecodeSMIN_ASIMDSAME_ONLY(const InstData &data, Instruction &inst) {
  return TryDecodeUMAXP_ASIMDSAME_ONLY(data, inst);
}

// SMAX  <Vd>.<T>, <Vn>.<T>, <Vm>.<T>
bool TryDecodeSMAX_ASIMDSAME_ONLY(const InstData &data, Instruction &inst) {
  return TryDecodeUMAXP_ASIMDSAME_ONLY(data, inst);
}

// UMOV  <Wd>, <Vn>.<Ts>[<index>]
bool TryDecodeUMOV_ASIMDINS_W_W(const InstData &data, Instruction &inst) {
  uint64_t size = 0;
  if (!LeastSignificantSetBit(data.imm5.uimm, &size) || size > 3) {
    return false;  // `if size > 3 then UnallocatedEncoding();`
  } else if (data.Q && size < 3) {
    return false;
  }
  std::stringstream ss;
  ss << inst.function;
  switch (size) {
    case 0: ss << "_B"; break;
    case 1: ss << "_H"; break;
    case 2: ss << "_S"; break;
    case 3: ss << "_D"; break;
    default: return false;
  }
  inst.function = ss.str();
  AddRegOperand(inst, kActionWrite, data.Q ? kRegX : kRegW,
                kUseAsValue, data.Rd);
  AddRegOperand(inst, kActionRead, kRegV, kUseAsValue, data.Rn);
  AddImmOperand(inst, data.imm5.uimm >> (size + 1));
  return true;
}

// UMOV  <Xd>, <Vn>.<Ts>[<index>]
bool TryDecodeUMOV_ASIMDINS_X_X(const InstData &data, Instruction &inst) {
  return TryDecodeUMOV_ASIMDINS_W_W(data, inst);
}

// SMOV  <Wd>, <Vn>.<Ts>[<index>]
bool TryDecodeSMOV_ASIMDINS_W_W(const InstData &data, Instruction &inst) {
  uint64_t size = 0;
  if (!LeastSignificantSetBit(data.imm5.uimm, &size) || size > 2) {
    return false;  // `if size > 3 then UnallocatedEncoding();`
  } else if (size == 2 && !data.Q) {
    return false;
  }
  std::stringstream ss;
  ss << inst.function;
  switch (size) {
    case 0: ss << "_B"; break;
    case 1: ss << "_H"; break;
    case 2: ss << "_S"; break;
    default: return false;
  }
  inst.function = ss.str();
  AddRegOperand(inst, kActionWrite, data.Q ? kRegX : kRegW,
                kUseAsValue, data.Rd);
  AddRegOperand(inst, kActionRead, kRegV, kUseAsValue, data.Rn);
  AddImmOperand(inst, data.imm5.uimm >> (size + 1));
  return true;
}

// SMOV  <Xd>, <Vn>.<Ts>[<index>]
bool TryDecodeSMOV_ASIMDINS_X_X(const InstData &data, Instruction &inst) {
  return TryDecodeSMOV_ASIMDINS_W_W(data, inst);
}

// RBIT  <Wd>, <Wn>
bool TryDecodeRBIT_32_DP_1SRC(const InstData &data, Instruction &inst) {
  return TryDecodeRdW_Rn(data, inst, kRegW);
}

// RBIT  <Xd>, <Xn>
bool TryDecodeRBIT_64_DP_1SRC(const InstData &data, Instruction &inst) {
  return TryDecodeRdW_Rn(data, inst, kRegX);
}

// SDIV  <Wd>, <Wn>, <Wm>
bool TryDecodeSDIV_32_DP_2SRC(const InstData &data, Instruction &inst) {
  return TryDecodeRdW_Rn_Rm(data, inst, kRegW);
}

// SDIV  <Xd>, <Xn>, <Xm>
bool TryDecodeSDIV_64_DP_2SRC(const InstData &data, Instruction &inst) {
  return TryDecodeRdW_Rn_Rm(data, inst, kRegX);
}

static bool TryDecodeSCVTF_Sn_FLOAT2INT(
    const InstData &data, Instruction &inst,
    RegClass dest_class, RegClass src_class) {
  if (0x3 == data.type) {
    return false;  // `case type of ... when '10' UnallocatedEncoding();`
  }
  AddRegOperand(inst, kActionWrite, dest_class, kUseAsValue, data.Rd);
  AddRegOperand(inst, kActionRead, src_class, kUseAsValue, data.Rn);
  return true;
}

// SCVTF  <Hd>, <Wn>
bool TryDecodeSCVTF_H32_FLOAT2INT(const InstData &data, Instruction &inst) {
  return TryDecodeSCVTF_Sn_FLOAT2INT(data, inst, kRegH, kRegW);
}

// SCVTF  <Sd>, <Wn>
bool TryDecodeSCVTF_S32_FLOAT2INT(const InstData &data, Instruction &inst) {
  return TryDecodeSCVTF_Sn_FLOAT2INT(data, inst, kRegS, kRegW);
}

// SCVTF  <Dd>, <Wn>
bool TryDecodeSCVTF_D32_FLOAT2INT(const InstData &data, Instruction &inst) {
  return TryDecodeSCVTF_Sn_FLOAT2INT(data, inst, kRegD, kRegW);
}

// SCVTF  <Hd>, <Xn>
bool TryDecodeSCVTF_H64_FLOAT2INT(const InstData &data, Instruction &inst) {
  return TryDecodeSCVTF_Sn_FLOAT2INT(data, inst, kRegH, kRegX);
}

// SCVTF  <Sd>, <Xn>
bool TryDecodeSCVTF_S64_FLOAT2INT(const InstData &data, Instruction &inst) {
  return TryDecodeSCVTF_Sn_FLOAT2INT(data, inst, kRegS, kRegX);
}

// SCVTF  <Dd>, <Xn>
bool TryDecodeSCVTF_D64_FLOAT2INT(const InstData &data, Instruction &inst) {
  return TryDecodeSCVTF_Sn_FLOAT2INT(data, inst, kRegD, kRegX);
}

// BIC  <Vd>.<T>, <Vn>.<T>, <Vm>.<T>
bool TryDecodeBIC_ASIMDSAME_ONLY(const InstData &data, Instruction &inst) {
  return TryDecodeORR_ASIMDSAME_ONLY(data, inst);
}

// EOR  <Vd>.<T>, <Vn>.<T>, <Vm>.<T>
bool TryDecodeEOR_ASIMDSAME_ONLY(const InstData &data, Instruction &inst) {
  return TryDecodeORR_ASIMDSAME_ONLY(data, inst);
}

// BIT  <Vd>.<T>, <Vn>.<T>, <Vm>.<T>
bool TryDecodeBIT_ASIMDSAME_ONLY(const InstData &data, Instruction &inst) {
  AddQArrangementSpecifier(data, inst, "16B", "8B");
  AddRegOperand(inst, kActionReadWrite, kRegV, kUseAsValue, data.Rd);
  AddRegOperand(inst, kActionRead, kRegV, kUseAsValue, data.Rn);
  AddRegOperand(inst, kActionRead, kRegV, kUseAsValue, data.Rm);
  return true;
}

// BIF  <Vd>.<T>, <Vn>.<T>, <Vm>.<T>
bool TryDecodeBIF_ASIMDSAME_ONLY(const InstData &data, Instruction &inst) {
  return TryDecodeBIT_ASIMDSAME_ONLY(data, inst);
}

// BSL  <Vd>.<T>, <Vn>.<T>, <Vm>.<T>
bool TryDecodeBSL_ASIMDSAME_ONLY(const InstData &data, Instruction &inst) {
  return TryDecodeBIT_ASIMDSAME_ONLY(data, inst);
}

// ADDV  <V><d>, <Vn>.<T>
bool TryDecodeADDV_ASIMDALL_ONLY(const InstData &data, Instruction &inst) {
  if (data.size == 0x2 && !data.Q) {
    return false;  // `if size:Q == '100' then ReservedValue();`
  } else if (data.size == 0x3) {
    return false;  // `if size == '11' then ReservedValue();`.
  }
  const uint64_t esize = 8ULL << data.size;
  const uint64_t datasize = data.Q ? 128 : 64;
  AddArrangementSpecifier(inst, datasize, esize);
  AddRegOperand(inst, kActionWrite, kRegV, kUseAsValue, data.Rd);
  AddRegOperand(inst, kActionRead, kRegV, kUseAsValue, data.Rn);
  return true;
}

// UMINV  <V><d>, <Vn>.<T>
bool TryDecodeUMINV_ASIMDALL_ONLY(const InstData &data, Instruction &inst) {
  return TryDecodeADDV_ASIMDALL_ONLY(data, inst);
}

// UMAXV  <V><d>, <Vn>.<T>
bool TryDecodeUMAXV_ASIMDALL_ONLY(const InstData &data, Instruction &inst) {
  return TryDecodeADDV_ASIMDALL_ONLY(data, inst);
}

// SMAXV  <V><d>, <Vn>.<T>
bool TryDecodeSMAXV_ASIMDALL_ONLY(const InstData &data, Instruction &inst) {
  return TryDecodeADDV_ASIMDALL_ONLY(data, inst);
}

// SMINV  <V><d>, <Vn>.<T>
bool TryDecodeSMINV_ASIMDALL_ONLY(const InstData &data, Instruction &inst) {
  return TryDecodeADDV_ASIMDALL_ONLY(data, inst);
}

// FMAXV  <V><d>, <Vn>.<T>
bool TryDecodeFMAXV_ASIMDALL_ONLY_H(const InstData &data, Instruction &inst) {
  AddQArrangementSpecifier(data, inst, "8H", "4H");
  AddRegOperand(inst, kActionWrite, kRegV, kUseAsValue, data.Rd);
  AddRegOperand(inst, kActionRead, kRegV, kUseAsValue, data.Rn);
  return true;
}

// FMAXV  <V><d>, <Vn>.<T>
bool TryDecodeFMAXV_ASIMDALL_ONLY_SD(const InstData &data, Instruction &inst) {
  if (!(!data.sz && data.Q)) {
    return false;  // `if sz:Q != '01' then ReservedValue();`
  }
  inst.function += "_4S";
  AddRegOperand(inst, kActionWrite, kRegV, kUseAsValue, data.Rd);
  AddRegOperand(inst, kActionRead, kRegV, kUseAsValue, data.Rn);
  return true;
}

// FMINNMV  <V><d>, <Vn>.<T>
bool TryDecodeFMINNMV_ASIMDALL_ONLY_H(const InstData &data, Instruction &inst) {
  return TryDecodeFMAXV_ASIMDALL_ONLY_H(data, inst);
}

// FMINNMV  <V><d>, <Vn>.<T>
bool TryDecodeFMINNMV_ASIMDALL_ONLY_SD(const InstData &data, Instruction &inst) {
  return TryDecodeFMAXV_ASIMDALL_ONLY_SD(data, inst);
}

// FMAXNMV  <V><d>, <Vn>.<T>
bool TryDecodeFMAXNMV_ASIMDALL_ONLY_H(const InstData &data, Instruction &inst) {
  return TryDecodeFMAXV_ASIMDALL_ONLY_H(data, inst);
}

// FMAXNMV  <V><d>, <Vn>.<T>
bool TryDecodeFMAXNMV_ASIMDALL_ONLY_SD(const InstData &data, Instruction &inst) {
  return TryDecodeFMAXV_ASIMDALL_ONLY_SD(data, inst);
}

// FMINV  <V><d>, <Vn>.<T>
bool TryDecodeFMINV_ASIMDALL_ONLY_H(const InstData &data, Instruction &inst) {
  return TryDecodeFMAXV_ASIMDALL_ONLY_H(data, inst);
}

// FMINV  <V><d>, <Vn>.<T>
bool TryDecodeFMINV_ASIMDALL_ONLY_SD(const InstData &data, Instruction &inst) {
  return TryDecodeFMAXV_ASIMDALL_ONLY_SD(data, inst);
}

// UADDLV  <V><d>, <Vn>.<T>
bool TryDecodeUADDLV_ASIMDALL_ONLY(const InstData &, Instruction &) {
  return false;
}

// SADDLV  <V><d>, <Vn>.<T>
bool TryDecodeSADDLV_ASIMDALL_ONLY(const InstData &, Instruction &) {
  return false;
}

// DMB  <option>|#<imm>
bool TryDecodeDMB_BO_SYSTEM(const InstData &, Instruction &) {
  return true;
}

// INS  <Vd>.<Ts>[<index>], <R><n>
bool TryDecodeINS_ASIMDINS_IR_R(const InstData &data, Instruction &inst) {
  uint64_t size = 0;
  if (!LeastSignificantSetBit(data.imm5.uimm, &size) || size > 3) {
    return false;
  }
  std::stringstream ss;
  ss << inst.function;
  switch (size) {
    case 0: ss << "_B"; break;
    case 1: ss << "_H"; break;
    case 2: ss << "_S"; break;
    case 3: ss << "_D"; break;
    default: return false;
  }
  inst.function = ss.str();

  AddRegOperand(inst, kActionWrite, kRegV, kUseAsValue, data.Rd);
  AddImmOperand(inst, data.imm5.uimm >> (size + 1));
  AddRegOperand(inst, kActionRead, (size == 3) ? kRegX : kRegW, kUseAsValue, data.Rn);
  return true;
}

// LD1  { <Vt>.<T> }, [<Xn|SP>]
bool TryDecodeLD1_ASISDLSE_R1_1V(const InstData &data, Instruction &inst) {
  uint64_t num_bytes = 0;
  if (!TryDecodeLDnSTn(data, inst, &num_bytes)) {
    return false;
  }
  AddBasePlusOffsetMemOp(inst, kActionRead, num_bytes * 8, data.Rn, 0);
  return true;
}

// LD2  { <Vt>.<T>, <Vt2>.<T> }, [<Xn|SP>]
bool TryDecodeLD2_ASISDLSE_R2(const InstData &data, Instruction &inst) {
  if (data.size == 0x3 && !data.Q) {
    return false;  // Reserved (arrangement specifier 1D).
  }
  return TryDecodeLD1_ASISDLSE_R1_1V(data, inst);
}

// LD3  { <Vt>.<T>, <Vt2>.<T>, <Vt3>.<T> }, [<Xn|SP>]
bool TryDecodeLD3_ASISDLSE_R3(const InstData &data, Instruction &inst) {
  return TryDecodeLD2_ASISDLSE_R2(data, inst);
}

// LD4  { <Vt>.<T>, <Vt2>.<T>, <Vt3>.<T>, <Vt4>.<T> }, [<Xn|SP>]
bool TryDecodeLD4_ASISDLSE_R4(const InstData &data, Instruction &inst) {
  return TryDecodeLD2_ASISDLSE_R2(data, inst);
}

// LD1  { <Vt>.<T>, <Vt2>.<T> }, [<Xn|SP>]
bool TryDecodeLD1_ASISDLSE_R2_2V(const InstData &data, Instruction &inst) {
  return TryDecodeLD1_ASISDLSE_R1_1V(data, inst);
}

// LD1  { <Vt>.<T>, <Vt2>.<T>, <Vt3>.<T> }, [<Xn|SP>]
bool TryDecodeLD1_ASISDLSE_R3_3V(const InstData &data, Instruction &inst) {
  return TryDecodeLD1_ASISDLSE_R1_1V(data, inst);
}

// LD1  { <Vt>.<T>, <Vt2>.<T>, <Vt3>.<T>, <Vt4>.<T> }, [<Xn|SP>]
bool TryDecodeLD1_ASISDLSE_R4_4V(const InstData &data, Instruction &inst) {
  return TryDecodeLD1_ASISDLSE_R1_1V(data, inst);
}

// LD2  { <Vt>.<T>, <Vt2>.<T> }, [<Xn|SP>], <imm>
bool TryDecodeLD2_ASISDLSEP_I2_I(const InstData &data, Instruction &inst) {
  return TryDecodeLD1_ASISDLSEP_I2_I2(data, inst);
}

// LD2  { <Vt>.<T>, <Vt2>.<T> }, [<Xn|SP>], <Xm>
bool TryDecodeLD2_ASISDLSEP_R2_R(const InstData &data, Instruction &inst) {
  uint64_t offset = 0;
  if (!TryDecodeLDnSTn(data, inst, &offset)) {
    return false;
  }
  AddPostIndexMemOp(inst, kActionRead, offset * 8, data.Rn, data.Rm);
  return true;
}

// LD4  { <Vt>.<T>, <Vt2>.<T>, <Vt3>.<T>, <Vt4>.<T> }, [<Xn|SP>], <imm>
bool TryDecodeLD4_ASISDLSEP_I4_I(const InstData &, Instruction &) {
  return false;
}

// LD4  { <Vt>.<T>, <Vt2>.<T>, <Vt3>.<T>, <Vt4>.<T> }, [<Xn|SP>], <Xm>
bool TryDecodeLD4_ASISDLSEP_R4_R(const InstData &, Instruction &) {
  return false;
}

// NOT  <Vd>.<T>, <Vn>.<T>
bool TryDecodeNOT_ASIMDMISC_R(const InstData &data, Instruction &inst) {
  const uint64_t datasize = data.Q ? 128 : 64;
  AddArrangementSpecifier(inst, datasize, 8);
  AddRegOperand(inst, kActionWrite, kRegV, kUseAsValue, data.Rd);
  AddRegOperand(inst, kActionRead, kRegV, kUseAsValue, data.Rn);
  return true;
}

// LDAXR  <Wt>, [<Xn|SP>{,#0}]
bool TryDecodeLDAXR_LR32_LDSTEXCL(const InstData &data, Instruction &inst) {
  return TryDecodeLDXR_LR32_LDSTEXCL(data, inst);
}

// LDAXR  <Xt>, [<Xn|SP>{,#0}]
bool TryDecodeLDAXR_LR64_LDSTEXCL(const InstData &data, Instruction &inst) {
  return TryDecodeLDXR_LR64_LDSTEXCL(data, inst);
}

// LDXR  <Wt>, [<Xn|SP>{,#0}]
bool TryDecodeLDXR_LR32_LDSTEXCL(const InstData &data, Instruction &inst) {
  inst.is_atomic_read_modify_write = true;
  AddRegOperand(inst, kActionWrite, kRegW, kUseAsValue, data.Rt);
  AddBasePlusOffsetMemOp(inst, kActionRead, 32, data.Rn, 0);
  AddMonitorOperand(inst);
  return true;
}

// LDXR  <Xt>, [<Xn|SP>{,#0}]
bool TryDecodeLDXR_LR64_LDSTEXCL(const InstData &data, Instruction &inst) {
  inst.is_atomic_read_modify_write = true;
  AddRegOperand(inst, kActionWrite, kRegX, kUseAsValue, data.Rt);
  AddBasePlusOffsetMemOp(inst, kActionRead, 64, data.Rn, 0);
  AddMonitorOperand(inst);
  return true;
}

// STLXR  <Ws>, <Wt>, [<Xn|SP>{,#0}]
bool TryDecodeSTLXR_SR32_LDSTEXCL(const InstData &data, Instruction &inst) {
  inst.is_atomic_read_modify_write = true;
  AddRegOperand(inst, kActionWrite, kRegW, kUseAsValue, data.Rs);
  AddRegOperand(inst, kActionRead, kRegW, kUseAsValue, data.Rt);
  AddBasePlusOffsetMemOp(inst, kActionWrite, 32, data.Rn, 0);
  AddMonitorOperand(inst);
  return true;
}

// STLXR  <Ws>, <Xt>, [<Xn|SP>{,#0}]
bool TryDecodeSTLXR_SR64_LDSTEXCL(const InstData &data, Instruction &inst) {
  inst.is_atomic_read_modify_write = true;
  AddRegOperand(inst, kActionWrite, kRegW, kUseAsValue, data.Rs);
  AddRegOperand(inst, kActionRead, kRegX, kUseAsValue, data.Rt);
  AddBasePlusOffsetMemOp(inst, kActionWrite, 64, data.Rn, 0);
  AddMonitorOperand(inst);
  return true;
}

static uint64_t ConcatABCDEFGHToU8(const InstData &data) {
  uint64_t imm = data.a;
  imm = (imm << 1) | data.b;
  imm = (imm << 1) | data.c;
  imm = (imm << 1) | data.d;
  imm = (imm << 1) | data.e;
  imm = (imm << 1) | data.f;
  imm = (imm << 1) | data.g;
  imm = (imm << 1) | data.h;
  return imm;
}

static uint64_t ConcatAndReplicateABCDEFGHToU64(const InstData &data) {
  auto a = Replicate(data.a, 1, 8);
  auto b = Replicate(data.b, 1, 8);
  auto c = Replicate(data.c, 1, 8);
  auto d = Replicate(data.d, 1, 8);
  auto e = Replicate(data.e, 1, 8);
  auto f = Replicate(data.f, 1, 8);
  auto g = Replicate(data.g, 1, 8);
  auto h = Replicate(data.h, 1, 8);
  uint64_t imm = a;
  imm = (imm << 8) | b;
  imm = (imm << 8) | c;
  imm = (imm << 8) | d;
  imm = (imm << 8) | e;
  imm = (imm << 8) | f;
  imm = (imm << 8) | g;
  imm = (imm << 8) | h;
  return imm;
}

// MOVI  <Vd>.2D, #<imm>
bool TryDecodeMOVI_ASIMDIMM_D2_D(const InstData &data, Instruction &inst) {
  AddRegOperand(inst, kActionWrite, kRegV, kUseAsValue, data.Rd);
  AddImmOperand(inst, ConcatAndReplicateABCDEFGHToU64(data));
  return true;
}

// MOVI  <Vd>.<T>, #<imm8>{, LSL #0}
bool TryDecodeMOVI_ASIMDIMM_N_B(const InstData &data, Instruction &inst) {
  AddQArrangementSpecifier(data, inst, "16B", "8B");
  AddRegOperand(inst, kActionWrite, kRegV, kUseAsValue, data.Rd);
  AddImmOperand(inst, ConcatABCDEFGHToU8(data), kUnsigned, 8);
  return true;
}

// MOVI  <Vd>.<T>, #<imm8>{, LSL #<amount>}
bool TryDecodeMOVI_ASIMDIMM_L_HL(const InstData &data, Instruction &inst) {
  AddQArrangementSpecifier(data, inst, "8H", "4H");
  AddRegOperand(inst, kActionWrite, kRegV, kUseAsValue, data.Rd);
  uint64_t shift = (data.cmode & 2) ? 8 : 0;
  AddImmOperand(inst, ConcatABCDEFGHToU8(data) << shift, kUnsigned, 16);
  return true;
}

// MOVI  <Vd>.<T>, #<imm8>{, LSL #<amount>}
bool TryDecodeMOVI_ASIMDIMM_L_SL(const InstData &data, Instruction &inst) {
  AddQArrangementSpecifier(data, inst, "4S", "2S");
  AddRegOperand(inst, kActionWrite, kRegV, kUseAsValue, data.Rd);
  uint64_t shift = 8 * ((data.cmode >> 1) & 3);
  AddImmOperand(inst, ConcatABCDEFGHToU8(data) << shift, kUnsigned, 32);
  return true;
}

// MOVI  <Vd>.<T>, #<imm8>, MSL #<amount>
bool TryDecodeMOVI_ASIMDIMM_M_SM(const InstData &data, Instruction &inst) {
  AddQArrangementSpecifier(data, inst, "4S", "2S");
  AddRegOperand(inst, kActionWrite, kRegV, kUseAsValue, data.Rd);
  uint64_t shift = (data.cmode & 1) ? 16 : 8;
  uint64_t ones = ~((~0ULL) << shift);
  uint64_t imm = (ConcatABCDEFGHToU8(data) << shift) | ones;
  AddImmOperand(inst, imm, kUnsigned, 32);
  return true;
}

// MOVI  <Dd>, #<imm>
bool TryDecodeMOVI_ASIMDIMM_D_DS(const InstData &data, Instruction &inst) {
  AddRegOperand(inst, kActionWrite, kRegV, kUseAsValue, data.Rd);
  AddImmOperand(inst, ConcatAndReplicateABCDEFGHToU64(data));
  return true;
}

// MVNI  <Vd>.<T>, #<imm8>{, LSL #<amount>}
bool TryDecodeMVNI_ASIMDIMM_L_HL(const InstData &data, Instruction &inst) {
  if (!TryDecodeMOVI_ASIMDIMM_L_HL(data, inst)) {
    return false;
  }
  auto &imm = inst.operands[inst.operands.size() - 1].imm.val;
  imm = (~imm) & 0xFFFFULL;
  return true;
}

// MVNI  <Vd>.<T>, #<imm8>{, LSL #<amount>}
bool TryDecodeMVNI_ASIMDIMM_L_SL(const InstData &data, Instruction &inst) {
  if (!TryDecodeMOVI_ASIMDIMM_L_SL(data, inst)) {
    return false;
  }
  auto &imm = inst.operands[inst.operands.size() - 1].imm.val;
  imm = (~imm) & 0xFFFFFFFFULL;
  return true;
}

// MVNI  <Vd>.<T>, #<imm8>, MSL #<amount>
bool TryDecodeMVNI_ASIMDIMM_M_SM(const InstData &data, Instruction &inst) {
  if (!TryDecodeMOVI_ASIMDIMM_M_SM(data, inst)) {
    return false;
  }
  auto &imm = inst.operands[inst.operands.size() - 1].imm.val;
  imm = (~imm) & 0xFFFFFFFFULL;
  return true;
}

// USHR  <V><d>, <V><n>, #<shift>
bool TryDecodeUSHR_ASISDSHF_R(const InstData &data, Instruction &inst) {
  if ((data.immh.uimm & 8) == 0) {
    return false;  // if immh<3> != '1' then ReservedValue(); 
  }
  uint64_t shift = 128 - ((data.immh.uimm << 3) + data.immb.uimm);
  AddRegOperand(inst, kActionWrite, kRegV, kUseAsValue, data.Rd);
  AddRegOperand(inst, kActionRead, kRegV, kUseAsValue, data.Rn);
  AddImmOperand(inst, shift);
  return true;
}

// USHR  <Vd>.<T>, <Vn>.<T>, #<shift>
bool TryDecodeUSHR_ASIMDSHF_R(const InstData &data, Instruction &inst) {
  return false; // TODO remove this after adding semantics for vector version
  if (((data.immh.uimm & 8) != 0) && !data.Q) {
    return false;  // `if immh<3>:Q == '10' then ReservedValue();`
  }
  uint64_t esize = 0;
  MostSignificantSetBit(data.immh.uimm, &esize);
  esize = 8 << esize;

  const uint64_t datasize = data.Q ? 128 : 64;
  AddArrangementSpecifier(inst, datasize, esize);
  // AddArrangementSpecifier(inst, 128, 8UL << data.size);

  uint64_t shift = (esize * 2) - ((data.immh.uimm << 3) + data.immb.uimm);
  AddRegOperand(inst, kActionWrite, kRegV, kUseAsValue, data.Rd);
  AddRegOperand(inst, kActionRead, kRegV, kUseAsValue, data.Rn);
  AddImmOperand(inst, shift);
  return true;
}

}  // namespace aarch64

// TODO(pag): We pretend that these are singletons, but they aren't really!
const Arch *Arch::GetAArch64(OSName os_name_, ArchName arch_name_) {
  return new AArch64Arch(os_name_, arch_name_);
}

}  // namespace remill<|MERGE_RESOLUTION|>--- conflicted
+++ resolved
@@ -749,11 +749,7 @@
 }
 
 static bool LeastSignificantSetBit(uint64_t val, uint64_t *highest_out) {
-<<<<<<< HEAD
 #if __has_builtin(__builtin_ctzll)
-=======
-#if __has_builtin(__builtin_clzll)
->>>>>>> 899c4140
   if (val) {
     *highest_out = __builtin_ctzll(val);
     return true;
@@ -768,7 +764,7 @@
     }
   }
   return false;
-#endif
+#endif  // __has_builtin(__builtin_ctzll)
 }
 
 static constexpr uint64_t kOne = static_cast<uint64_t>(1);
