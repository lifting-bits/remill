/*
 * Copyright (c) 2017 Trail of Bits, Inc.
 *
 * Licensed under the Apache License, Version 2.0 (the "License");
 * you may not use this file except in compliance with the License.
 * You may obtain a copy of the License at
 *
 *     http://www.apache.org/licenses/LICENSE-2.0
 *
 * Unless required by applicable law or agreed to in writing, software
 * distributed under the License is distributed on an "AS IS" BASIS,
 * WITHOUT WARRANTIES OR CONDITIONS OF ANY KIND, either express or implied.
 * See the License for the specific language governing permissions and
 * limitations under the License.
 */

namespace {

// Used to select specializations of flags computations based on what operator
// is executed.
enum : uint32_t {
  kLHS = 2415899639U,
  kRHS = 70623199U
};

// Zero flags, tells us whether or not a value is zero.
template <typename T>
[[gnu::const]]
ALWAYS_INLINE static bool ZeroFlag(T res) {
  return T(0) == res;
}

// Zero flags, tells us whether or not a value is zero.
template <typename T>
[[gnu::const]]
ALWAYS_INLINE static bool NotZeroFlag(T res) {
  return T(0) != res;
}

// Sign flag, tells us if a result is signed or unsigned.
template <typename T>
[[gnu::const]]
ALWAYS_INLINE static bool SignFlag(T res) {
  return 0 > Signed(res);
}

// Tests whether there is an even number of bits in the low order byte.
[[gnu::const]]
ALWAYS_INLINE static bool ParityFlag(uint8_t r0) {
  return !__builtin_parity(static_cast<unsigned>(r0));
//  auto r1 = r0 >> 1_u8;
//  auto r2 = r1 >> 1_u8;
//  auto r3 = r2 >> 1_u8;
//  auto r4 = r3 >> 1_u8;
//  auto r5 = r4 >> 1_u8;
//  auto r6 = r5 >> 1_u8;
//  auto r7 = r6 >> 1_u8;
//
//  return !(1 & (r0 ^ r1 ^ r2 ^ r3 ^ r4 ^ r5 ^ r6 ^ r7));
}

struct tag_add {};
struct tag_sub {};
struct tag_div {};
struct tag_mul {};

// Generic overflow flag.
template <typename T>
struct Overflow;

// Computes an overflow flag when two numbers are added together.
template <>
struct Overflow<tag_add> {
  template <typename T>
  [[gnu::const]]
  ALWAYS_INLINE static bool Flag(T lhs, T rhs, T res) {
    static_assert(std::is_unsigned<T>::value,
                  "Invalid specialization of `Overflow::Flag` for addition.");
    enum {
      kSignShift = sizeof(T) * 8 - 1
    };

    const T sign_lhs = lhs >> kSignShift;
    const T sign_rhs = rhs >> kSignShift;
    const T sign_res = res >> kSignShift;
    return 2 == (sign_lhs ^ sign_res) + (sign_rhs ^ sign_res);
  }
};

// Computes an overflow flag when one number is subtracted from another.
template <>
struct Overflow<tag_sub> {
  template <typename T>
  [[gnu::const]]
  ALWAYS_INLINE static bool Flag(T lhs, T rhs, T res) {
  static_assert(std::is_unsigned<T>::value,
                  "Invalid specialization of `Overflow::Flag` for "
                  "subtraction.");
    enum {
      kSignShift = sizeof(T) * 8 - 1
    };

    const T sign_lhs = lhs >> kSignShift;
    const T sign_rhs = rhs >> kSignShift;
    const T sign_res = res >> kSignShift;
    return 2 == (sign_lhs ^ sign_rhs) + (sign_lhs ^ sign_res);
  }
};

// Computes an overflow flag when one number is multiplied with another.
template <>
struct Overflow<tag_mul> {

  // Integer multiplication overflow check, where result is twice the width of
  // the operands.
  template <typename T, typename R>
  [[gnu::const]]
  ALWAYS_INLINE static bool Flag(
      T, T, R res,
      typename std::enable_if<sizeof(T) < sizeof(R),int>::type=0) {

    return static_cast<R>(static_cast<T>(res)) != res;
  }

  // Signed integer multiplication overflow check, where the result is
  // truncated to the size of the operands.
  template <typename T>
  [[gnu::const]]
  ALWAYS_INLINE static bool Flag(
      T lhs, T rhs, T,
      typename std::enable_if<std::is_signed<T>::value,int>::type=0) {
    auto lhs_wide = SExt(lhs);
    auto rhs_wide = SExt(rhs);
    return Flag<T, decltype(lhs_wide)>(lhs, rhs, lhs_wide * rhs_wide);
  }
};

// Generic carry flag.
template <typename Tag>
struct Carry;

// Computes an carry flag when two numbers are added together.
template <>
struct Carry<tag_add> {
  template <typename T>
  [[gnu::const]]
  ALWAYS_INLINE static bool Flag(T lhs, T rhs, T res) {
    static_assert(std::is_unsigned<T>::value,
                  "Invalid specialization of `Carry::Flag` for addition.");
    return res < lhs || res < rhs;
  }
};

// Computes an carry flag when one number is subtracted from another.
template <>
struct Carry<tag_sub> {
  template <typename T>
  [[gnu::const]]
  ALWAYS_INLINE static bool Flag(T lhs, T rhs, T) {
    static_assert(std::is_unsigned<T>::value,
                  "Invalid specialization of `Carry::Flag` for addition.");
    return lhs < rhs;
  }
};

template <typename T>
ALWAYS_INLINE static void SetFPSRStatusFlags(State &state, T res) {
//  if (std::isinf(res)) {
//    state.sr.ofc = true;
//    state.sr.ixc = true;
//  }

  auto mask = std::fetestexcept(FE_ALL_EXCEPT);
  if ((mask & FE_INEXACT)) {
    state.sr.ixc = true;
  }
  if ((mask & FE_OVERFLOW)) {
    state.sr.ofc = true;
  }
  if ((mask & FE_UNDERFLOW)) {
    state.sr.ufc = true;
  }
}

template <typename F, typename T>
ALWAYS_INLINE static
auto CheckedFloatUnaryOp(State &state, F func, T arg1)
    -> decltype(func(arg1)) {
  std::feclearexcept(FE_ALL_EXCEPT);
  // TODO(pag): This seems related to the FTZ rounding mode.
//  if (!std::isnormal(arg1)) {
//    state.sr.idc = true;
//  }
<<<<<<< HEAD
  // TODO: Look into setting idc flag
  //  if (std::fpclassify(res) == FP_SUBNORMAL) {
  //    state.fpsr.idc = true;
  //    state.sr.idc = true;
  //  } else {
  //    state.fpsr.idc = false;
  //    state.sr.idc = false;
  //  }

=======
  auto res = func(arg1);
  SetFPSRStatusFlags(state, res);
  return res;
>>>>>>> 44adffa8
}

template <typename F, typename T>
ALWAYS_INLINE static
auto CheckedFloatBinOp(State &state, F func, T arg1, T arg2)
    -> decltype(func(arg1, arg2)) {
  std::feclearexcept(FE_ALL_EXCEPT);
  // TODO(pag): This seems related to the FTZ rounding mode.
//  if (!std::isnormal(arg1)) {
//    state.sr.idc = true;
//  }
//  if (!std::isnormal(arg2)) {
//    state.sr.idc = true;
//  }
  auto res = func(arg1, arg2);
  SetFPSRStatusFlags(state, res);
  return res;
}

}  // namespace<|MERGE_RESOLUTION|>--- conflicted
+++ resolved
@@ -191,7 +191,6 @@
 //  if (!std::isnormal(arg1)) {
 //    state.sr.idc = true;
 //  }
-<<<<<<< HEAD
   // TODO: Look into setting idc flag
   //  if (std::fpclassify(res) == FP_SUBNORMAL) {
   //    state.fpsr.idc = true;
@@ -201,11 +200,9 @@
   //    state.sr.idc = false;
   //  }
 
-=======
   auto res = func(arg1);
   SetFPSRStatusFlags(state, res);
   return res;
->>>>>>> 44adffa8
 }
 
 template <typename F, typename T>
