--- conflicted
+++ resolved
@@ -248,7 +248,6 @@
   return memory;
 }
 
-<<<<<<< HEAD
 DEF_SEM(FMADD_S, V128W dst, V32 src1, V32 src2, V32 src3) {
   auto factor1 = FExtractV32(FReadV32(src1), 0);
   auto factor2 = FExtractV32(FReadV32(src2), 0);
@@ -260,13 +259,14 @@
   // Sets underflow for 0x3fffffff, 0x1 but native doesn't
   SetFPSRStatusFlags(state, res);
   FWriteV32(dst, res);
-=======
+  return memory;
+}
+
 DEF_SEM(FDIV_Scalar64, V128W dst, V64 src1, V64 src2) {
   auto val1 = FExtractV64(FReadV64(src1), 0);
   auto val2 = FExtractV64(FReadV64(src2), 0);
   auto prod = CheckedFloatBinOp(state, FDiv64, val1, val2);
   FWriteV64(dst, prod);
->>>>>>> 31a88ffe
   return memory;
 }
 
@@ -379,35 +379,27 @@
 DEF_ISEL(FSUB_D_FLOATDP2) = FSUB_Scalar64;
 
 DEF_ISEL(FADD_S_FLOATDP2) = FADD_Scalar32;
-<<<<<<< HEAD
+DEF_ISEL(FADD_D_FLOATDP2) = FADD_Scalar64;
 
 DEF_ISEL(FMUL_S_FLOATDP2) = FMUL_Scalar32;
-
+DEF_ISEL(FMUL_D_FLOATDP2) = FMUL_Scalar64;
 
 DEF_ISEL(FMADD_S_FLOATDP3) = FMADD_S;
 // DEF_ISEL(FMADD_D_FLOATDP3)
-=======
-DEF_ISEL(FADD_D_FLOATDP2) = FADD_Scalar64;
-
-DEF_ISEL(FMUL_S_FLOATDP2) = FMUL_Scalar32;
-DEF_ISEL(FMUL_D_FLOATDP2) = FMUL_Scalar64;
 
 DEF_ISEL(FDIV_S_FLOATDP2) = FDIV_Scalar32;
 DEF_ISEL(FDIV_D_FLOATDP2) = FDIV_Scalar64;
->>>>>>> 31a88ffe
+
+DEF_ISEL(FCMP_DZ_FLOATCMP) = FCMP_DZ;
+
+DEF_ISEL(FABS_S_FLOATDP1) = FABS_S;
+DEF_ISEL(FABS_D_FLOATDP1) = FABS_D;
+
+DEF_ISEL(FNEG_S_FLOATDP1) = FNEG_S;
+DEF_ISEL(FNEG_D_FLOATDP1) = FNEG_D;
 
 DEF_ISEL(FCMPE_S_FLOATCMP) = FCMPE_S;
 DEF_ISEL(FCMPE_SZ_FLOATCMP) = FCMPE_SZ;
 
-<<<<<<< HEAD
-DEF_ISEL(FCMP_DZ_FLOATCMP) = FCMP_DZ;
-
-DEF_ISEL(FABS_S_FLOATDP1) = FABS_S;
-DEF_ISEL(FABS_D_FLOATDP1) = FABS_D;
-
-DEF_ISEL(FNEG_S_FLOATDP1) = FNEG_S;
-DEF_ISEL(FNEG_D_FLOATDP1) = FNEG_D;
-=======
 DEF_ISEL(FCMPE_D_FLOATCMP) = FCMPE_D;
-DEF_ISEL(FCMPE_DZ_FLOATCMP) = FCMPE_DZ;
->>>>>>> 31a88ffe
+DEF_ISEL(FCMPE_DZ_FLOATCMP) = FCMPE_DZ;