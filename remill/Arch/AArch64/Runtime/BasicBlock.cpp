--- conflicted
+++ resolved
@@ -39,10 +39,7 @@
   auto &PC = state.gpr.pc.qword;
   auto &NEXT_PC = curr_pc;
   auto &BRANCH_TAKEN = branch_taken;
-<<<<<<< HEAD
-=======
   auto &RETURN_PC = return_pc;
->>>>>>> 5f74c389
 
   // `PC` should already have the correct value, but it's nice to make sure
   // that `curr_pc` is used throughout, as it helps with certain downstream
