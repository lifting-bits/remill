--- conflicted
+++ resolved
@@ -60,15 +60,11 @@
   uint64_t removed_insts;
   uint64_t fwd_loads;
   uint64_t fwd_stores;
-<<<<<<< HEAD
   uint64_t fwd_perfect;
   uint64_t fwd_truncated;
   uint64_t fwd_casted;
   uint64_t fwd_reordered;
   uint64_t fwd_failed;
-=======
-  uint64_t fwd_truncated;
->>>>>>> a34caed2
 };
 
 // Recursive visitor of the `State` structure that assigns slots of ranges of
@@ -1115,12 +1111,8 @@
       const llvm::DataLayout *dl_);
 
     void Visit(const ValueToOffset &val_to_offset, KillCounter &stats);
-<<<<<<< HEAD
     void VisitBlock(llvm::BasicBlock *block, const ValueToOffset &val_to_offset,
                     KillCounter &stats);
-=======
-    void VisitBlock(llvm::BasicBlock *block, const ValueToOffset &val_to_offset);
->>>>>>> a34caed2
 
   private:
     const llvm::DataLayout *dl;
@@ -1139,12 +1131,8 @@
       lifted_func_ty(func.getFunctionType()),
       dl(dl_) {}
 
-<<<<<<< HEAD
 void ForwardingBlockVisitor::Visit(const ValueToOffset &val_to_offset,
                                    KillCounter &stats) {
-=======
-void ForwardingBlockVisitor::Visit(const ValueToOffset &val_to_offset, KillCounter &stats) {
->>>>>>> a34caed2
   // if any visit makes progress, continue the loop
   truncated_loads = 0;
   truncated_stores = 0;
@@ -1158,7 +1146,6 @@
   stats.fwd_truncated = truncated_loads + truncated_stores;
 }
 
-<<<<<<< HEAD
 void ForwardingBlockVisitor::VisitBlock(llvm::BasicBlock *block,
                                         const ValueToOffset &val_to_offset,
                                         KillCounter &stats) {
@@ -1166,21 +1153,12 @@
 
   // Collect the instructions into a vector. We're going to be shuffling them
   // around and deleting some, so we don't want to invalidate any iterators.
-=======
-void ForwardingBlockVisitor::VisitBlock(llvm::BasicBlock *block, const ValueToOffset &val_to_offset) {
-  std::unordered_map<StateSlot *, llvm::LoadInst *> slot_to_load;
->>>>>>> a34caed2
   std::vector<llvm::Instruction *> insts;
   for (auto inst_it = block->rbegin(); inst_it != block->rend(); ++inst_it) {
     insts.push_back(&*inst_it);
   }
-<<<<<<< HEAD
 
   for (auto &inst : insts) {
-=======
-  for (auto &inst : insts) {
-    //auto inst = &*inst_it;
->>>>>>> a34caed2
     if (llvm::isa<llvm::CallInst>(inst) ||
         llvm::isa<llvm::InvokeInst>(inst)) {
 
@@ -1212,7 +1190,6 @@
 
     // Try to do store-to-load forwarding.
     } else if (auto store_inst = llvm::dyn_cast<llvm::StoreInst>(inst)) {
-<<<<<<< HEAD
       const auto scope = GetScopeFromInst(*inst);
       if (!scope) {
         continue;
@@ -1271,30 +1248,6 @@
         } else {
           stats.fwd_failed++;
           continue;
-=======
-      if (auto scope = GetScopeFromInst(*inst)) {
-        auto addr = store_inst->getOperand(0);
-        auto inst_size = dl->getTypeAllocSize(addr->getType());
-        auto state_slot = state_slots[scope_to_offset.at(scope)];
-        if (slot_to_load.count(&state_slot)) {
-          auto next_load = slot_to_load[&state_slot];
-          auto next_type = next_load->getType();
-          if (next_type->isIntegerTy() != addr->getType()->isIntegerTy()) {
-            slot_to_load.erase(&state_slot);
-            continue;
-          }
-          auto next_size = dl->getTypeAllocSize(next_type);
-          if (inst_to_offset.at(store_inst) == inst_to_offset.at(next_load)) {
-            if (next_size < inst_size) {
-              auto trunc = new llvm::TruncInst(addr, next_type, "", next_load);
-              next_load->replaceAllUsesWith(trunc);
-              truncated_stores++;
-            } else if (next_size == inst_size) {
-              next_load->replaceAllUsesWith(addr);
-              replaced_stores++;
-            }
-          }
->>>>>>> a34caed2
         }
 
         stats.fwd_truncated++;
@@ -1308,7 +1261,6 @@
 
     // Try to do load-to-load forwarding.
     } else if (auto load_inst = llvm::dyn_cast<llvm::LoadInst>(inst)) {
-<<<<<<< HEAD
       auto scope = GetScopeFromInst(*load_inst);
       if (!scope) {
         continue;
@@ -1368,42 +1320,6 @@
               load_inst, next_type, "", next_load);
           next_load->replaceAllUsesWith(trunc);
           next_load->eraseFromParent();
-
-=======
-      if (auto scope = GetScopeFromInst(*load_inst)) {
-        auto inst_size = dl->getTypeAllocSize(load_inst->getType());
-        auto state_slot = state_slots[scope_to_offset.at(scope)];
-        if (slot_to_load.count(&state_slot)) {
-          auto next_load = slot_to_load[&state_slot];
-          auto next_type = next_load->getType();
-          if (next_type->isIntegerTy() != load_inst->getType()->isIntegerTy()) {
-            slot_to_load.erase(&state_slot);
-            continue;
-          }
-          auto next_size = dl->getTypeAllocSize(next_type);
-          if (inst_to_offset.at(load_inst) == inst_to_offset.at(next_load)) {
-            if (next_size < inst_size) {
-              auto trunc = new llvm::TruncInst(load_inst, next_type, "", next_load);
-              next_load->replaceAllUsesWith(trunc);
-              truncated_loads++;
-            } else if (next_size == inst_size) {
-              next_load->replaceAllUsesWith(load_inst);
-              replaced_loads++;
-            } else {  // Flip 'em and truncate the other way.
-              // TODO(tim): handle the vector case
-              if (!load_inst->getType()->isVectorTy()) {
-                next_load->removeFromParent();
-                next_load->insertBefore(load_inst);
-                auto trunc = new llvm::TruncInst(next_load, load_inst->getType(), "", load_inst);
-                trunc->insertBefore(load_inst);
-                load_inst->removeFromParent();
-                truncated_loads++;
-                continue; // don't update slot_to_load since the instructions were switched
-              }
-            }
-            slot_to_load[&state_slot] = load_inst;
-          }
->>>>>>> a34caed2
         } else {
           stats.fwd_failed++;
           slot_to_load.erase(state_slot.index);
@@ -1462,11 +1378,7 @@
                       llvm::Function *bb_func,
                       const std::vector<StateSlot> &slots) {
 
-<<<<<<< HEAD
   KillCounter stats = {};
-=======
-  auto stats = new KillCounter;
->>>>>>> a34caed2
   const AAMDInfo aamd_info(slots, module->getContext());
   const llvm::DataLayout dl = module->getDataLayout();
 
@@ -1488,46 +1400,7 @@
 
       // Perform load and store forwarding.
       if (!FLAGS_disable_register_forwarding) {
-<<<<<<< HEAD
-        ForwardingBlockVisitor fbv(func, fav.state_access_offset,
-                                   aamd_info.slot_scopes, slots, &dl);
-        fbv.Visit(fav.state_offset, stats);
-=======
-        ForwardingBlockVisitor fbv(func, fav.state_access_offset, aamd_info.slot_scopes,
-            slots, &dl);
-        fbv.Visit(fav.state_offset, *stats);
->>>>>>> a34caed2
-      }
-
-      // Perform live set analysis
-      LiveSetBlockVisitor visitor(func, fav.state_offset, aamd_info.slot_scopes,
-          slots, bb_func->getFunctionType(), &dl);
-
-      visitor.FindLiveInsts();
-      visitor.CollectDeadInsts();
-
-      std::stringstream fname;
-
-      // Log useful DOT digraphs to a directory for every successfully
-      // analyzed function.
-      if (!FLAGS_dot_output_dir.empty()) {
-        fname << FLAGS_dot_output_dir << PathSeparator();
-
-        if (func.getName().empty()) {
-          fname << "func_" << std::hex << reinterpret_cast<uintptr_t>(&func);
-        } else {
-          fname << func.getName().str();
-        }
-
-        std::ofstream dot(fname.str());
-        visitor.CreateDOTDigraph(dot);
-      }
-
-<<<<<<< HEAD
-      visitor.DeleteDeadInsts(stats);
-=======
         visitor.DeleteDeadInsts(*stats);
->>>>>>> a34caed2
 
       if (!FLAGS_dot_output_dir.empty()) {
         fname << ".post";
@@ -1535,7 +1408,6 @@
         visitor.CreateDOTDigraph(dot);
       }
 
-<<<<<<< HEAD
       LOG(INFO)
           << "Dead stores: " << stats.dead_stores << "; "
           << "Instructions removed from DSE: " << stats.removed_insts << "; "
@@ -1546,19 +1418,6 @@
           << "Forwarded by casting: " << stats.fwd_casted << "; "
           << "Forwarded by reordering: " << stats.fwd_reordered << "; "
           << "Could not forward: " << stats.fwd_failed;
-=======
-      DLOG(INFO) << "Stats: "
-        << stats->dead_stores << " dead stores";
-      DLOG(INFO) << "Stats: "
-        << stats->removed_insts << " removed instructions";
-      DLOG(INFO) << "Stats: "
-        << stats->fwd_loads << " forwarded loads";
-      DLOG(INFO) << "Stats: "
-        << stats->fwd_stores << " forwarded stores";
-      DLOG(INFO) << "Stats: "
-        << stats->fwd_truncated << " truncated forwarded values";
-
->>>>>>> a34caed2
     }
   }
 }
