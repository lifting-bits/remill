#!/usr/bin/env bash
# Copyright (c) 2019 Trail of Bits, Inc.
#
# Licensed under the Apache License, Version 2.0 (the "License");
# you may not use this file except in compliance with the License.
# You may obtain a copy of the License at
#
#     http://www.apache.org/licenses/LICENSE-2.0
#
# Unless required by applicable law or agreed to in writing, software
# distributed under the License is distributed on an "AS IS" BASIS,
# WITHOUT WARRANTIES OR CONDITIONS OF ANY KIND, either express or implied.
# See the License for the specific language governing permissions and
# limitations under the License.

# General directory structure:
#   /path/to/home/remill
#   /path/to/home/remill-build

SCRIPTS_DIR=$( cd "$( dirname "${BASH_SOURCE[0]}" )" && pwd )
SRC_DIR=$( cd "$( dirname "${SCRIPTS_DIR}" )" && pwd )
DOWNLOAD_DIR="$( cd "$( dirname "${SRC_DIR}" )" && pwd )/lifting-bits-downloads"
CURR_DIR=$( pwd )
BUILD_DIR="${CURR_DIR}/remill-build"
INSTALL_DIR=/usr/local
LLVM_VERSION=llvm-17
OS_VERSION=
ARCH_VERSION=
BUILD_FLAGS=
CXX_COMMON_VERSION="0.6.0"
CREATE_PACKAGES=true

# There are pre-build versions of various libraries for specific
# Ubuntu releases.
function GetUbuntuOSVersion
{
  # Version name of OS (e.g. xenial, trusty).
  source /etc/lsb-release

  case "${DISTRIB_CODENAME}" in
    lunar)
      echo "[!] Ubuntu 23.04 is not supported; using libraries for Ubuntu 22.04 instead"
      OS_VERSION=ubuntu-22.04
      return 0
    ;;
    kinetic)
      echo "[!] Ubuntu 22.10 is not supported; using libraries for Ubuntu 22.04 instead"
      OS_VERSION=ubuntu-22.04
      return 0
    ;;
    jammy)
      OS_VERSION=ubuntu-22.04
      return 0
    ;;
    *)
      echo "[x] Ubuntu ${DISTRIB_CODENAME} is not supported. Only jammy (22.04) is supported."
      return 1
    ;;
  esac
}

# Figure out the architecture of the current machine.
function GetArchVersion
{
  local version
  version="$( uname -m )"

  case "${version}" in
    x86_64)
      ARCH_VERSION=amd64
      return 0
    ;;
    x86-64)
      ARCH_VERSION=amd64
      return 0
    ;;
    arm64 | aarch64)
      ARCH_VERSION=arm64
      return 0
    ;;
    *)
      echo "[x] ${version} architecture is not supported. Only aarch64 and x86_64 (i.e. amd64) are supported."
      return 1
    ;;
  esac
}

function DownloadVcpkgLibraries
{
  local GITHUB_LIBS="${LIBRARY_VERSION}.tar.xz"
  local URL="https://github.com/lifting-bits/cxx-common/releases/download/v${CXX_COMMON_VERSION}/${GITHUB_LIBS}"

  mkdir -p "${DOWNLOAD_DIR}"
  pushd "${DOWNLOAD_DIR}" || return 1

  echo "Fetching: ${URL} and placing in ${DOWNLOAD_DIR}"
  if ! curl -LO "${URL}"; then
    return 1
  fi

  local TAR_OPTIONS="--warning=no-timestamp"
  if [[ "$OSTYPE" == "darwin"* ]]; then
    TAR_OPTIONS=""
  fi

  (
    set -x
    tar -xJf "${GITHUB_LIBS}" ${TAR_OPTIONS}
  ) || return $?
  rm "${GITHUB_LIBS}"
  popd || return 1

  # Make sure modification times are not in the future.
  find "${DOWNLOAD_DIR}/${LIBRARY_VERSION}" -type f -exec touch {} \;

  return 0
}

# Attempt to detect the OS distribution name.
function GetOSVersion
{
  source /etc/os-release

  case "${ID,,}" in
    *ubuntu*)
      GetUbuntuOSVersion
      return 0
    ;;

    *debian*)
      OS_VERSION=ubuntu-22.04
      return 0
    ;;

    *arch*)
      OS_VERSION=ubuntu-22.04
      return 0
    ;;

    [Kk]ali)
      OS_VERSION=ubuntu-22.04
      return 0;
    ;;

    *)
      echo "[x] ${ID} is not yet a supported distribution."
      return 1
    ;;
  esac
}

# Download pre-compiled version of cxx-common for this OS. This has things like
# google protobuf, gflags, glog, gtest, capstone, and llvm in it.
function DownloadLibraries
{
  # macOS packages
  if [[ "${OSTYPE}" = "darwin"* ]]; then

    # Compute an isysroot from the SDK root dir.
    #local sdk_root="${SDKROOT}"
    #if [[ "x${sdk_root}x" = "xx" ]]; then
    #  sdk_root=$(xcrun -sdk macosx --show-sdk-path)
    #fi

    #BUILD_FLAGS="${BUILD_FLAGS} -DCMAKE_OSX_SYSROOT=${sdk_root}"
    # Min version supported
    OS_VERSION="macos-13"
    # Hard-coded to match pre-built binaries in CI
    XCODE_VERSION="15.0"
    SYSTEM_VERSION=$(sw_vers -productVersion)
    if [[ "${SYSTEM_VERSION}" == "13.*" ]]; then
      echo "Found MacOS Ventura"
      OS_VERSION="macos-12"
    elif [[ "${SYSTEM_VERSION}" == "12.*" ]]; then
      echo "Found MacOS Monterey"
      OS_VERSION="macos-12"
    else
      echo "WARNING: ****Likely unsupported MacOS Version****"
      echo "WARNING: ****Using ${OS_VERSION}****"
    fi

  # Linux packages
  elif [[ "${OSTYPE}" = "linux-gnu" ]]; then
    if ! GetOSVersion; then
      return 1
    fi
  else
    echo "[x] OS ${OSTYPE} is not supported."
    return 1
  fi

  if ! GetArchVersion; then
    return 1
  fi

  VCPKG_TARGET_ARCH="${ARCH_VERSION}"
  if [[ "${VCPKG_TARGET_ARCH}" == "amd64" ]]; then
    VCPKG_TARGET_ARCH="x64"
  fi

  if [[ "${OS_VERSION}" == "macos-"* ]]; then
    # TODO Figure out Xcode compatibility
    LIBRARY_VERSION="vcpkg_${OS_VERSION}_${LLVM_VERSION}_xcode-${XCODE_VERSION}_${ARCH_VERSION}"
    VCPKG_TARGET_TRIPLET="${VCPKG_TARGET_ARCH}-osx-rel"
  else
    # TODO Arch version
    LIBRARY_VERSION="vcpkg_${OS_VERSION}_${LLVM_VERSION}_${ARCH_VERSION}"
    VCPKG_TARGET_TRIPLET="${VCPKG_TARGET_ARCH}-linux-rel"
  fi

  echo "[-] Library version is ${LIBRARY_VERSION}"

  if [[ ! -d "${DOWNLOAD_DIR}/${LIBRARY_VERSION}" ]]; then
    if ! DownloadVcpkgLibraries; then
      echo "[x] Unable to download vcpkg libraries build ${LIBRARY_VERSION}."
      return 1
    fi
  fi

  return 0
}

# Configure the build.
function Configure
{
  # Configure the remill build, specifying that it should use the pre-built
  # Clang compiler binaries.
  (
    set -x
    cmake \
        -DCMAKE_INSTALL_PREFIX="${INSTALL_DIR}" \
        -DCMAKE_VERBOSE_MAKEFILE=True \
        -DCMAKE_TOOLCHAIN_FILE="${DOWNLOAD_DIR}/${LIBRARY_VERSION}/scripts/buildsystems/vcpkg.cmake" \
        -DVCPKG_TARGET_TRIPLET="${VCPKG_TARGET_TRIPLET}" \
        ${BUILD_FLAGS} \
        "${SRC_DIR}"
  ) || exit $?

  return $?
}

# Compile the code.
function Build
{
  if [[ "$OSTYPE" == "darwin"* ]]; then
    NPROC=$( sysctl -n hw.ncpu )
  else
    NPROC=$( nproc )
  fi

  (
    set -x
    cmake --build . -- -j"${NPROC}" -v
  ) || return $?

  return $?
}

#Install only
function Install
{
  (
    set -x
    cmake --build . \
      --target install

  ) || return $?

  return $?
}

# Create the packages
function Package
{
  remill_tag=$(cd "${SRC_DIR}" && git describe --tags --always --abbrev=0)
  remill_commit=$(cd "${SRC_DIR}" && git rev-parse HEAD | cut -c1-7)
  remill_version="${remill_tag:1}.${remill_commit}"

  (
    set -x

    if [[ -d "install" ]]; then
      rm -rf "install"
    fi

    mkdir "install"
    export DESTDIR="$(pwd)/install"

    cmake --build . \
      --target install


    if [ "$CREATE_PACKAGES" = true ]; then
      cpack -D REMILL_DATA_PATH="${DESTDIR}" \
        -R ${remill_version} \
        --config "${SRC_DIR}/packaging/main.cmake"
    fi
  ) || return $?

  return $?
}

# Get a LLVM version name for the build. This is used to find the version of
# cxx-common to download.
function GetLLVMVersion
{
  case ${1} in
    15)
      LLVM_VERSION=llvm-15
      return 0
    ;;
    16)
      LLVM_VERSION=llvm-16
      return 0
    ;;
    17)
      LLVM_VERSION=llvm-17
      return 0
    ;;
    *)
      # unknown option
      echo "[x] Unknown or unsupported LLVM version ${1}. You may be able to manually build it with cxx-common."
      return 1
    ;;
  esac
  return 1
}

function Help
{
  echo "Beginner build script to get started"
  echo ""
  echo "Options:"
  echo "  --prefix           Change the default (${INSTALL_DIR}) installation prefix."
  echo "  --llvm-version     Change the default (15) LLVM version."
  echo "  --build-dir        Change the default (${BUILD_DIR}) build directory."
  echo "  --debug            Build with Debug symbols."
  echo "  --extra-cmake-args Extra CMake arguments to build with."
  echo "  --install          Just install Remill, do not package it."
  echo "  --dyinst-frontend  Build McSema with dyninst frontend as well."
  echo "  -h --help          Print help."
}

function main
{
  while [[ $# -gt 0 ]] ; do
    key="$1"

    case $key in

      -h)
        Help
        exit 0
      ;;

      --help)
        Help
        exit 0
      ;;

      # Change the default installation prefix.
      --prefix)
        INSTALL_DIR=$(python3 -c "import os; import sys; sys.stdout.write(os.path.abspath('${2}'))")
        echo "[+] New install directory is ${INSTALL_DIR}"
        shift # past argument
      ;;

      # Change the default LLVM version.
      --llvm-version)
        if ! GetLLVMVersion "${2}" ; then
          return 1
        fi
        echo "[+] New LLVM version is ${LLVM_VERSION}"
        shift
      ;;

      # Change the default build directory.
      --build-dir)
        BUILD_DIR=$(python3 -c "import os; import sys; sys.stdout.write(os.path.abspath('${2}'))")
        echo "[+] New build directory is ${BUILD_DIR}"
        shift # past argument
      ;;

      # Change the default download directory.
      --download-dir)
        DOWNLOAD_DIR=$(python3 -c "import os; import sys; sys.stdout.write(os.path.abspath('${2}'))")
        echo "[+] New download directory is ${BUILD_DIR}"
        shift # past argument
      ;;

      # Disable packages
      --disable-package)
        CREATE_PACKAGES=false
        echo "[+] Disabled building packages"
        shift # past argument
      ;;


      # Make the build type to be a debug build.
      --debug)
        BUILD_FLAGS="${BUILD_FLAGS} -DCMAKE_BUILD_TYPE=Debug"
        echo "[+] Enabling a debug build of remill"
      ;;

      # Only install, do not pakage
      --install)
        INSTALL_ONLY="yes"
        echo "[+] Install only. No packaging will be done."
      ;;

      --extra-cmake-args)
        BUILD_FLAGS="${BUILD_FLAGS} ${2}"
        echo "[+] Will supply additional arguments to cmake: ${BUILD_FLAGS}"
        shift
      ;;

      # tell McSema to build dyninst frontend as well
      --dyninst-frontend)
        GetOSVersion
        if [[ $OS_VERSION != ubuntu* ]] ; then
          echo "[+] Dyninst frontend is supported only on Ubuntu, try at your own peril"
          read -p "Continue? (Y/N): " confirm
          case $confirm in
            y|Y ) echo "Confirmed";;
            n|N ) exit 1;;
            * ) echo "Unknown option" && exit 1;;
          esac
        fi
        BUILD_FLAGS="${BUILD_FLAGS} -DBUILD_MCSEMA_DYNINST_DISASS=1"
        echo "[+] Will build dyninst frontend"
      ;;

      *)
        # unknown option
        echo "[x] Unknown option: ${key}"
        return 1
      ;;
    esac

    shift # past argument or value
  done

  mkdir -p "${BUILD_DIR}"
  cd "${BUILD_DIR}" || exit 1

<<<<<<< HEAD
  if ! (DownloadLibraries && Configure && Build ); then
=======
  if ! (DownloadLibraries && Configure && Build && Package ); then
>>>>>>> 01832482
    echo "[x] Build aborted."
    exit 1
  fi

  if [[ "${INSTALL_ONLY}" = "yes" ]]
  then
    if ! Install; then
      echo "[x] Installation Failed"
    fi
  else
    if ! Package; then
      echo "[x] Packaging Failed"
    fi
  fi

  return $?
}

main "$@"
exit $?<|MERGE_RESOLUTION|>--- conflicted
+++ resolved
@@ -443,11 +443,7 @@
   mkdir -p "${BUILD_DIR}"
   cd "${BUILD_DIR}" || exit 1
 
-<<<<<<< HEAD
   if ! (DownloadLibraries && Configure && Build ); then
-=======
-  if ! (DownloadLibraries && Configure && Build && Package ); then
->>>>>>> 01832482
     echo "[x] Build aborted."
     exit 1
   fi
