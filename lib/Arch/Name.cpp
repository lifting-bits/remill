/*
 * Copyright (c) 2017 Trail of Bits, Inc.
 *
 * Licensed under the Apache License, Version 2.0 (the "License");
 * you may not use this file except in compliance with the License.
 * You may obtain a copy of the License at
 *
 *     http://www.apache.org/licenses/LICENSE-2.0
 *
 * Unless required by applicable law or agreed to in writing, software
 * distributed under the License is distributed on an "AS IS" BASIS,
 * WITHOUT WARRANTIES OR CONDITIONS OF ANY KIND, either express or implied.
 * See the License for the specific language governing permissions and
 * limitations under the License.
 */

#include "remill/Arch/Name.h"

#include <llvm/ADT/Triple.h>

namespace remill {

ArchName GetArchName(const llvm::Triple &triple) {
  switch (triple.getArch()) {
    case llvm::Triple::ArchType::x86: return kArchX86;
    case llvm::Triple::ArchType::x86_64: return kArchAMD64;
    case llvm::Triple::ArchType::aarch64: return kArchAArch64LittleEndian;
    case llvm::Triple::ArchType::arm: return kArchAArch32LittleEndian;
    case llvm::Triple::ArchType::thumb: return kArchThumb2LittleEndian;
    case llvm::Triple::sparc: return kArchSparc32;
    case llvm::Triple::sparcv9: return kArchSparc64;
    default: return kArchInvalid;
  }
}

ArchName GetArchName(std::string_view arch_name) {
  if (arch_name == "x86") {
    return kArchX86;

  } else if (arch_name == "x86_avx") {
    return kArchX86_AVX;

  } else if (arch_name == "x86_avx512") {
    return kArchX86_AVX512;

  } else if (arch_name == "amd64") {
    return kArchAMD64;

  } else if (arch_name == "amd64_avx") {
    return kArchAMD64_AVX;

  } else if (arch_name == "amd64_avx512") {
    return kArchAMD64_AVX512;

  } else if (arch_name == "aarch32") {
    return kArchAArch32LittleEndian;
<<<<<<< HEAD
  } else if (arch_name == "thumb2") {
    return kArchThumb2LittleEndian;
=======

  } else if (arch_name == "thumb2") {
    return kArchThumb2LittleEndian;

>>>>>>> ed2c100c
  } else if (arch_name == "aarch64") {
    return kArchAArch64LittleEndian;

  } else if (arch_name == "sparc32") {
    return kArchSparc32;

  } else if (arch_name == "sparc64") {
    return kArchSparc64;

  } else {
    return kArchInvalid;
  }
}

namespace {

static const std::string_view kArchNames[] = {
    [kArchInvalid] = "invalid",
    [kArchX86] = "x86",
    [kArchX86_AVX] = "x86_avx",
    [kArchX86_AVX512] = "x86_avx512",
    [kArchAMD64] = "amd64",
    [kArchAMD64_AVX] = "amd64_avx",
    [kArchAMD64_AVX512] = "amd64_avx512",
    [kArchAArch32LittleEndian] = "aarch32",
    [kArchThumb2LittleEndian] = "thumb2",
    [kArchAArch64LittleEndian] = "aarch64",
    [kArchThumb2LittleEndian] = "thumb2",
    [kArchSparc32] = "sparc32",
    [kArchSparc64] = "sparc64",
};

}  // namespace

std::string_view GetArchName(ArchName arch_name) {
  return kArchNames[arch_name];
}

}  // namespace remill<|MERGE_RESOLUTION|>--- conflicted
+++ resolved
@@ -54,15 +54,10 @@
 
   } else if (arch_name == "aarch32") {
     return kArchAArch32LittleEndian;
-<<<<<<< HEAD
-  } else if (arch_name == "thumb2") {
-    return kArchThumb2LittleEndian;
-=======
 
   } else if (arch_name == "thumb2") {
     return kArchThumb2LittleEndian;
 
->>>>>>> ed2c100c
   } else if (arch_name == "aarch64") {
     return kArchAArch64LittleEndian;
 
