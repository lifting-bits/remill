/*
 * Copyright (c) 2022-present Trail of Bits, Inc.
 *
 * Licensed under the Apache License, Version 2.0 (the "License");
 * you may not use this file except in compliance with the License.
 * You may obtain a copy of the License at
 *
 *     http://www.apache.org/licenses/LICENSE-2.0
 *
 * Unless required by applicable law or agreed to in writing, software
 * distributed under the License is distributed on an "AS IS" BASIS,
 * WITHOUT WARRANTIES OR CONDITIONS OF ANY KIND, either express or implied.
 * See the License for the specific language governing permissions and
 * limitations under the License.
 */

#include <glog/logging.h>
#include <lib/Arch/Sleigh/Arch.h>
#include <lib/Arch/Sleigh/ControlFlowStructuring.h>
#include <llvm/ADT/StringExtras.h>
#include <llvm/IR/BasicBlock.h>
#include <llvm/IR/DerivedTypes.h>
#include <llvm/IR/Value.h>
#include <llvm/IR/Verifier.h>
#include <remill/BC/ABI.h>
#include <remill/BC/IntrinsicTable.h>
#include <remill/BC/PCodeCFG.h>
#include <remill/BC/SleighLifter.h>
#include <remill/BC/Util.h>

#include <cassert>
#include <optional>
#include <sleigh/pcoderaw.hh>
#include <unordered_map>
#include <unordered_set>
#include <variant>

#include "remill/BC/InstructionLifter.h"


namespace remill {


namespace {


void print_vardata(Sleigh &engine, std::stringstream &s, VarnodeData &data) {
  s << '(' << data.space->getName() << ',';
  data.space->printOffset(s, data.offset);
  s << ',' << dec << data.size << ')';
  auto maybe_name = engine.getRegisterName(data.space, data.offset, data.size);
  if (!maybe_name.empty()) {
    s << ":" << maybe_name;
  }
}
std::string DumpPcode(Sleigh &engine, const remill::sleigh::RemillPcodeOp &op) {
  std::stringstream ss;
  ss << get_opname(op.op);
  if (op.outvar) {
    auto ov = *op.outvar;
    print_vardata(engine, ss, ov);
    ss << " = ";
  }
  for (size_t i = 0; i < op.vars.size(); ++i) {
    auto iv = op.vars[i];
    print_vardata(engine, ss, iv);
  }
  return ss.str();
}

static size_t kBranchTakenArgNum = 2;
static size_t kNextPcArgNum = 3;


static const std::string kEqualityClaimName = "claim_eq";

static bool isVarnodeInConstantSpace(VarnodeData vnode) {
  auto spc = vnode.getAddr().getSpace();
  return spc->constant_space_index == spc->getIndex();
}

static llvm::Value *ExtractOverflowBitFromCallToIntrinsic(
    llvm::Intrinsic::IndependentIntrinsics intrinsic, llvm::Value *lhs,
    llvm::Value *rhs, llvm::IRBuilder<> &bldr) {
  llvm::Type *overloaded_types[1] = {lhs->getType()};
  llvm::Function *target_instrinsic = llvm::Intrinsic::getDeclaration(
      bldr.GetInsertBlock()->getModule(), intrinsic, overloaded_types);
  std::array<llvm::Value *, 2> intrinsic_args = {lhs, rhs};
  llvm::Value *res_val = bldr.CreateCall(target_instrinsic, intrinsic_args);
  // The value at index 1 is the overflow bit.
  return bldr.CreateExtractValue(res_val, {1});
}
}  // namespace

class SleighLifter::PcodeToLLVMEmitIntoBlock {
 private:
  class Parameter {
   public:
    virtual ~Parameter(void) = default;

    virtual std::optional<llvm::Value *> LiftAsInParam(llvm::IRBuilder<> &bldr,
                                                       llvm::Type *ty) = 0;

    virtual LiftStatus StoreIntoParam(llvm::IRBuilder<> &bldr,
                                      llvm::Value *inner_lifted) = 0;
  };


  using ParamPtr = std::shared_ptr<Parameter>;


  class RegisterValue : public Parameter {
   private:
    llvm::Value *register_pointer;

   public:
    // TODO(Ian): allow this to be fallible and have better error handling
    std::optional<llvm::Value *> LiftAsInParam(llvm::IRBuilder<> &bldr,
                                               llvm::Type *ty) override {
      return bldr.CreateLoad(ty, register_pointer);
    }

    LiftStatus StoreIntoParam(llvm::IRBuilder<> &bldr,
                              llvm::Value *inner_lifted) override {
      bldr.CreateStore(inner_lifted, register_pointer);
      return LiftStatus::kLiftedInstruction;
    }

   public:
    RegisterValue(llvm::Value *register_pointer)
        : register_pointer(register_pointer) {}

    static ParamPtr CreateRegister(llvm::Value *register_pointer) {
      return std::make_shared<RegisterValue>(register_pointer);
    }

    virtual ~RegisterValue() {}
  };


  class Memory : public Parameter {
   public:
    virtual ~Memory() {}
    Memory(llvm::Value *memory_ref_ptr, llvm::Value *index,
           const IntrinsicTable *intrinsics, llvm::Type *memory_ptr_type)
        : memory_ref_ptr(memory_ref_ptr),
          index(index),
          intrinsics(intrinsics),
          memory_ptr_type(memory_ptr_type) {}

    static ParamPtr CreateMemory(llvm::Value *memory_ref_ptr,
                                 llvm::Value *index,
                                 const IntrinsicTable *intrinsics,
                                 llvm::Type *memory_ptr_type) {
      return std::make_shared<Memory>(memory_ref_ptr, index, intrinsics,
                                      memory_ptr_type);
    }

   private:
    llvm::Value *memory_ref_ptr;
    llvm::Value *index;
    const IntrinsicTable *intrinsics;
    llvm::Type *memory_ptr_type;

    std::optional<llvm::Value *> LiftAsInParam(llvm::IRBuilder<> &bldr,
                                               llvm::Type *ty) override {
      auto mem = bldr.CreateLoad(this->memory_ptr_type, this->memory_ref_ptr);
      auto res = remill::LoadFromMemory(
          *this->intrinsics, bldr.GetInsertBlock(), ty, mem, this->index);
      if (res) {
        return res;
      } else {
        return std::nullopt;
      }
    }

    LiftStatus StoreIntoParam(llvm::IRBuilder<> &bldr,
                              llvm::Value *inner_lifted) override {
      auto mem = bldr.CreateLoad(this->memory_ptr_type, this->memory_ref_ptr);
      auto new_mem =
          remill::StoreToMemory(*this->intrinsics, bldr.GetInsertBlock(),
                                inner_lifted, mem, this->index);
      if (new_mem) {
        bldr.CreateStore(new_mem, this->memory_ref_ptr);
        return LiftStatus::kLiftedInstruction;
      } else {
        return LiftStatus::kLiftedInvalidInstruction;
      }
    }
  };

  class ConstantValue : public Parameter {
   private:
    llvm::Value *cst;

   public:
    std::optional<llvm::Value *> LiftAsInParam(llvm::IRBuilder<> &bldr,
                                               llvm::Type *ty) override {
      if (ty != cst->getType()) {
        return std::nullopt;
      }
      return this->cst;
    }

    LiftStatus StoreIntoParam(llvm::IRBuilder<> &bldr,
                              llvm::Value *inner_lifted) override {
      return LiftStatus::kLiftedUnsupportedInstruction;
    }

    ConstantValue(llvm::Value *cst) : cst(cst) {}

    static ParamPtr CreatConstant(llvm::Value *cst) {
      return std::make_shared<ConstantValue>(cst);
    }
    virtual ~ConstantValue() {}
  };


  llvm::BasicBlock *target_block;
  const sleigh::PcodeBlock *pcode_block{nullptr};
  llvm::Value *state_pointer;
  llvm::LLVMContext &context;
  const Instruction &insn;
  LiftStatus status;
  SleighLifter &insn_lifter_parent;


  class UniqueRegSpace {
   private:
    std::unordered_map<uint64_t, llvm::Value *> cached_unique_ptrs;
    llvm::LLVMContext &context;

   public:
    UniqueRegSpace(llvm::LLVMContext &context) : context(context) {}

    llvm::Value *GetUniquePtr(uint64_t offset, uint64_t size,
                              llvm::IRBuilder<> &bldr) {
      if (this->cached_unique_ptrs.find(offset) !=
          this->cached_unique_ptrs.end()) {
        return this->cached_unique_ptrs.find(offset)->second;
      }

      std::stringstream ss;
      ss << "unique_" << std::hex << offset << ":" << std::dec << size;
      auto ptr =
          bldr.CreateAlloca(llvm::IntegerType::get(this->context, 8 * size), 0,
                            nullptr, ss.str());
      this->cached_unique_ptrs.insert({offset, ptr});
      return ptr;
    }
  };

  class ConstantReplacementContext {
   private:
    std::map<uint64_t, ParamPtr> current_replacements;
    std::set<uint64_t> used_values;

   public:
    void ApplyEqualityClaim(llvm::IRBuilder<> &bldr,
                            SleighLifter::PcodeToLLVMEmitIntoBlock &lifter,
                            VarnodeData lhs_constant,
                            VarnodeData rhs_unfolded_value) {
      assert(isVarnodeInConstantSpace(lhs_constant));
      this->current_replacements.insert(
          {lhs_constant.offset, lifter.LiftParamPtr(bldr, rhs_unfolded_value)});
    }


    void ApplyNonEqualityClaim() {
      this->current_replacements.clear();
      this->used_values.clear();
    }

    llvm::Value *LiftOffsetOrReplace(llvm::IRBuilder<> &bldr,
                                     VarnodeData target,
                                     llvm::Type *target_type) {
      if (this->current_replacements.find(target.offset) !=
          this->current_replacements.end()) {

        if (this->used_values.find(target.offset) != this->used_values.end()) {
          DLOG(ERROR) << "Ambigous value substitution via claim eq: "
                      << target.offset;
        }
        auto replacement = this->current_replacements.find(target.offset)
                               ->second->LiftAsInParam(bldr, target_type);
        if (!replacement.has_value()) {
          LOG(FATAL) << "Failure to lift replacement value for: "
                     << target.offset << " as "
                     << remill::LLVMThingToString(target_type);
        }
        this->used_values.insert(target.offset);
        return *replacement;
      }

      return llvm::ConstantInt::get(target_type, target.offset);
    }
  };

  UniqueRegSpace uniques;
  UniqueRegSpace unknown_regs;

  ConstantReplacementContext replacement_cont;
  // Generic sleigh arch
  std::vector<std::string> user_op_names;

  llvm::BasicBlock *entry_block;
  llvm::BasicBlock *exit_block;

  size_t curr_id;

  const std::optional<remill::sleigh::BranchTakenVar> &to_lift_btaken;

  std::unordered_map<size_t, llvm::BasicBlock *>
      block_start_index_to_basic_block;


  void UpdateStatus(LiftStatus new_status, OpCode opc) {
    if (new_status != LiftStatus::kLiftedInstruction) {
      this->status = new_status;
      DLOG(ERROR) << "Failed to lift insn with opcode: " << get_opname(opc)
                  << " in insn: " << std::hex << this->insn.pc
                  << llvm::toHex(this->insn.bytes);
    }
  }

 public:
  llvm::BasicBlock *GetOrCreateBlock(size_t target) {
    auto blk = block_start_index_to_basic_block.find(target);
    if (blk != block_start_index_to_basic_block.end()) {
      return blk->second;
    }

    auto newblk = llvm::BasicBlock::Create(this->exit_block->getContext(), "",
                                           this->exit_block->getParent());

    this->block_start_index_to_basic_block[target] = newblk;
    return newblk;
  }

  PcodeToLLVMEmitIntoBlock(
      llvm::BasicBlock *target_block, llvm::Value *state_pointer,
      const Instruction &insn, SleighLifter &insn_lifter_parent,
      std::vector<std::string> user_op_names_, llvm::BasicBlock *exit_block_,
      const std::optional<remill::sleigh::BranchTakenVar> &to_lift_btaken_)
      : target_block(target_block),
        state_pointer(state_pointer),
        context(target_block->getContext()),
        insn(insn),
        status(remill::LiftStatus::kLiftedInstruction),
        insn_lifter_parent(insn_lifter_parent),
        uniques(target_block->getContext()),
        unknown_regs(target_block->getContext()),
        user_op_names(user_op_names_),
        entry_block(target_block),
        exit_block(exit_block_),
        curr_id(0),
        to_lift_btaken(to_lift_btaken_) {}


  ParamPtr CreateMemoryAddress(llvm::Value *offset) {
    const auto mem_ptr_ref = this->insn_lifter_parent.LoadRegAddress(
        this->target_block, this->state_pointer, kMemoryVariableName);
    // compute pointer into memory at offset


    return Memory::CreateMemory(mem_ptr_ref.first, offset,
                                this->insn_lifter_parent.GetIntrinsicTable(),
                                this->insn_lifter_parent.GetMemoryType());
  }

  std::optional<ParamPtr> LiftNormalRegister(llvm::IRBuilder<> &bldr,
                                             std::string reg_name) {
    for (auto &c : reg_name) {
      c = toupper(c);
    }
    const auto &remappings =
        this->insn_lifter_parent.decoder.GetStateRegRemappings();

    if (auto el = remappings.find(reg_name); el != remappings.end()) {
      DLOG(INFO) << "Remapping to " << el->second;
      reg_name = el->second;
    }

    if (this->insn_lifter_parent.ArchHasRegByName(reg_name)) {
      // TODO(Ian): will probably need to adjust the pointer here in certain circumstances
      auto reg_ptr = this->insn_lifter_parent.LoadRegAddress(
          bldr.GetInsertBlock(), this->state_pointer, reg_name);
      return RegisterValue::CreateRegister(reg_ptr.first);
    } else {
      return std::nullopt;
    }
  }

  ParamPtr LiftNormalRegisterOrCreateUnique(llvm::IRBuilder<> &bldr,
                                            std::string reg_name,
                                            VarnodeData target_vnode) {
    if (auto res = this->LiftNormalRegister(bldr, reg_name)) {
      return *res;
    }

    // Uniques must be allocated in the entry block
    llvm::IRBuilder<> entry_bldr(entry_block);

    std::stringstream ss;

    auto reg_ptr = this->unknown_regs.GetUniquePtr(
        target_vnode.offset, target_vnode.size, entry_bldr);
    print_vardata(this->insn_lifter_parent.GetEngine(), ss, target_vnode);
    DLOG(ERROR) << "Creating unique for unknown register: " << ss.str() << " "
                << reg_ptr->getName().str();

    return RegisterValue::CreateRegister(reg_ptr);
  }

  //TODO(Ian): Maybe this should be a failable function that returns an unsupported insn in certain failures
  // So the times we need to replace an offset via a context are 3 fold.
  // 1. in Branches where the offset is retrieved directly from the varnode. This isnt handled here.
  // 2. In ram offsets
  // 3. In constant offsets
  ParamPtr LiftParamPtr(llvm::IRBuilder<> &bldr, VarnodeData vnode) {
    auto space_name = vnode.getAddr().getSpace()->getName();
    if (space_name == "ram") {
      // compute pointer into memory at offset

      auto constant_offset = this->replacement_cont.LiftOffsetOrReplace(
          bldr, vnode, this->insn_lifter_parent.GetWordType());

      return this->CreateMemoryAddress(constant_offset);
    } else if (space_name == "register") {
      auto reg_name = this->insn_lifter_parent.GetEngine().getRegisterName(
          vnode.space, vnode.offset, vnode.size);

      DLOG(INFO) << "Looking for reg name " << reg_name << " from offset "
                 << vnode.offset;
      return this->LiftNormalRegisterOrCreateUnique(bldr, reg_name, vnode);
    } else if (space_name == "const") {

      auto cst_v = this->replacement_cont.LiftOffsetOrReplace(
          bldr, vnode, llvm::IntegerType::get(this->context, vnode.size * 8));

      return ConstantValue::CreatConstant(cst_v);
    } else if (space_name == "unique") {
      // Uniques must be allocated in the entry block
      llvm::IRBuilder<> entry_bldr(entry_block);

      auto reg_ptr =
          this->uniques.GetUniquePtr(vnode.offset, vnode.size, entry_bldr);
      return RegisterValue::CreateRegister(reg_ptr);
    } else {
      LOG(FATAL) << "Unhandled memory space: " << space_name;
    }
  }


  llvm::Value *FixResultForOutVarnode(llvm::IRBuilder<> &bldr,
                                      llvm::Value *orig, VarnodeData outvnode) {
    CHECK(orig->getType()->isIntegerTy());
    auto out_bits = outvnode.size * 8;
    if (out_bits == orig->getType()->getIntegerBitWidth()) {
      return orig;
    }

    auto target_ty = llvm::IntegerType::get(bldr.getContext(), out_bits);

    return bldr.CreateZExtOrTrunc(orig, target_ty);
  }

  std::optional<llvm::Value *> LiftInParam(llvm::IRBuilder<> &bldr,
                                           VarnodeData vnode, llvm::Type *ty) {
    return this->LiftParamPtr(bldr, vnode)->LiftAsInParam(bldr, ty);
  }

  std::optional<llvm::Value *> LiftIntegerInParam(llvm::IRBuilder<> &bldr,
                                                  VarnodeData vnode) {
    return this->LiftInParam(
        bldr, vnode, llvm::IntegerType::get(this->context, vnode.size * 8));
  }

  LiftStatus
  LiftRequireOutParam(std::function<LiftStatus(VarnodeData)> inner_lift,
                      std::optional<VarnodeData> outvar) {
    if (outvar) {
      return inner_lift(*outvar);
    } else {
      return LiftStatus::kLiftedUnsupportedInstruction;
    }
  }


  LiftStatus LiftStoreIntoOutParam(llvm::IRBuilder<> &bldr,
                                   llvm::Value *inner_lifted,
                                   std::optional<VarnodeData> outvar) {
    return this->LiftRequireOutParam(
        [&bldr, this, inner_lifted](VarnodeData out_param_data) {
          auto ptr = this->LiftParamPtr(bldr, out_param_data);
          return ptr->StoreIntoParam(bldr, inner_lifted);
        },
        outvar);
  }

  LiftStatus LiftUnaryOpWithFloatIntrinsic(
      llvm::IRBuilder<> &bldr,
      llvm::Intrinsic::IndependentIntrinsics intrinsic_id,
      std::optional<VarnodeData> outvar, VarnodeData input_var) {
    auto inval = this->LiftFloatInParam(bldr, input_var);

    if (!inval) {
      return LiftStatus::kLiftedUnsupportedInstruction;
    }

    llvm::Value *intrinsic_args[] = {*inval};
    llvm::Function *intrinsic =
        llvm::Intrinsic::getDeclaration(bldr.GetInsertBlock()->getModule(),
                                        intrinsic_id, {(*inval)->getType()});
    return this->LiftStoreIntoOutParam(
        bldr,
        this->CastFloatResult(bldr, *outvar,
                              bldr.CreateCall(intrinsic, intrinsic_args)),
        outvar);
  }


  LiftStatus RedirectControlFlow(llvm::IRBuilder<> &bldr,
                                 llvm::Value *target_addr) {

    bldr.CreateStore(target_addr, this->GetNextPcRef());
    this->TerminateBlock();
    return LiftStatus::kLiftedInstruction;
  }

  LiftStatus LiftFloatUnop(llvm::IRBuilder<> &bldr, OpCode opc,
                           std::optional<VarnodeData> outvar,
                           VarnodeData input_var) {
    switch (opc) {
      case OpCode::CPUI_FLOAT_NEG: {
        auto negate_inval = this->LiftFloatInParam(bldr, input_var);
        if (negate_inval.has_value()) {
          return this->LiftStoreIntoOutParam(
              bldr, bldr.CreateFNeg(*negate_inval), outvar);
        }
        break;
      }
      case OpCode::CPUI_FLOAT_ABS: {
        return this->LiftUnaryOpWithFloatIntrinsic(bldr, llvm::Intrinsic::fabs,
                                                   outvar, input_var);
      }
      case OpCode::CPUI_FLOAT_SQRT: {
        return this->LiftUnaryOpWithFloatIntrinsic(bldr, llvm::Intrinsic::sqrt,
                                                   outvar, input_var);
      }
      case OpCode::CPUI_FLOAT_CEIL: {
        return this->LiftUnaryOpWithFloatIntrinsic(bldr, llvm::Intrinsic::ceil,
                                                   outvar, input_var);
      }
      case OpCode::CPUI_FLOAT_FLOOR: {
        return this->LiftUnaryOpWithFloatIntrinsic(bldr, llvm::Intrinsic::floor,
                                                   outvar, input_var);
      }
      case OpCode::CPUI_FLOAT_ROUND: {
        return this->LiftUnaryOpWithFloatIntrinsic(bldr, llvm::Intrinsic::round,
                                                   outvar, input_var);
      }
      case OpCode::CPUI_FLOAT_NAN: {
        auto nan_inval = this->LiftFloatInParam(bldr, input_var);
        if (nan_inval.has_value()) {
          // LLVM trunk has an `isnan` intrinsic but to support older versions, I think we need to do this.
          auto isnan_check = bldr.CreateZExt(
              bldr.CreateNot(bldr.CreateFCmpORD(*nan_inval, *nan_inval)),
              llvm::IntegerType::get(this->context, outvar->size * 8));
          return this->LiftStoreIntoOutParam(bldr, isnan_check, outvar);
        }
        break;
      }
      case OpCode::CPUI_FLOAT_INT2FLOAT: {
        auto int2float_inval = this->LiftIntegerInParam(bldr, input_var);
        auto new_float_type = this->GetFloatTypeOfByteSize(outvar->size);
        if (int2float_inval.has_value() && new_float_type) {
          auto converted =
              bldr.CreateSIToFP(*int2float_inval, *new_float_type);
          return this->LiftStoreIntoOutParam(
              bldr, this->CastFloatResult(bldr, *outvar, converted), outvar);
        }
        break;
      }
      case OpCode::CPUI_FLOAT_FLOAT2FLOAT: {
        auto float2float_inval = this->LiftFloatInParam(bldr, input_var);
        auto new_float_type = this->GetFloatTypeOfByteSize(input_var.size);
        if (float2float_inval.has_value() && new_float_type) {
          // This is a no-op until we make a helper to select an appropriate float type for a given node size.
          return this->LiftStoreIntoOutParam(
              bldr,
              this->CastFloatResult(
                  bldr, *outvar,
                  bldr.CreateFPCast(*float2float_inval, *new_float_type)),
              outvar);
        }
        break;
      }
      case OpCode::CPUI_FLOAT_TRUNC: {
        auto trunc_inval = this->LiftFloatInParam(bldr, input_var);
        if (trunc_inval.has_value()) {
          // Should this be UI?
          auto converted = bldr.CreateFPToSI(
              *trunc_inval,
              llvm::IntegerType::get(this->context, outvar->size * 8));
          return this->LiftStoreIntoOutParam(bldr, converted, outvar);
        }
        break;
      }

      default: return LiftStatus::kLiftedUnsupportedInstruction;
    }

    return LiftStatus::kLiftedUnsupportedInstruction;
  }

  LiftStatus LiftUnaryOp(llvm::IRBuilder<> &bldr, OpCode opc,
                         std::optional<VarnodeData> outvar,
                         VarnodeData input_var) {

    auto res = this->LiftFloatUnop(bldr, opc, outvar, input_var);
    if (res != LiftStatus::kLiftedUnsupportedInstruction) {
      return res;
    }

    switch (opc) {
      case OpCode::CPUI_BOOL_NEGATE: {
        auto byte_type = llvm::IntegerType::get(this->context, 8);
        auto bneg_inval = this->LiftInParam(bldr, input_var, byte_type);
        ;
        if (bneg_inval.has_value()) {
          // TODO(Ian): is there a more optimization friendly way to get logical not on a byte?
          return this->LiftStoreIntoOutParam(
              bldr,
              bldr.CreateZExt(
                  bldr.CreateICmpEQ(*bneg_inval,
                                    llvm::ConstantInt::get(byte_type, 0)),
                  byte_type),
              outvar);
        }
        break;
      }
      case OpCode::CPUI_COPY:
      case OpCode::CPUI_CAST: {
        auto copy_inval = this->LiftInParam(
            bldr, input_var,
            llvm::IntegerType::get(this->context, input_var.size * 8));
        if (copy_inval.has_value()) {
          return this->LiftStoreIntoOutParam(bldr, *copy_inval, outvar);
        }
        break;
      }

      case OpCode::CPUI_BRANCH:
      case OpCode::CPUI_CALL: {
        // directs dont read the address of the variable, the offset is the jump
        // TODO(Ian): handle other address spaces
        if (isVarnodeInConstantSpace(input_var)) {
          this->TerminateBlock();
          return LiftStatus::kLiftedInstruction;
        } else {
          auto input_val = this->replacement_cont.LiftOffsetOrReplace(
              bldr, input_var,
              llvm::IntegerType::get(this->context, input_var.size * 8));

          return this->RedirectControlFlow(bldr, input_val);
        }
      }
      case OpCode::CPUI_RETURN:
      case OpCode::CPUI_BRANCHIND:
      case OpCode::CPUI_CALLIND: {
        auto copy_inval = this->LiftInParam(
            bldr, input_var,
            llvm::IntegerType::get(this->context, input_var.size * 8));
        if (!copy_inval) {
          return LiftStatus::kLiftedUnsupportedInstruction;
        }
        return this->RedirectControlFlow(bldr, *copy_inval);
      }
        // TODO(alex): Maybe extract this into a method like `LiftIntegerUnOp`?
        // Let's see how much duplication there is.
      case OpCode::CPUI_INT_ZEXT:
      case OpCode::CPUI_INT_SEXT: {
        auto zext_inval = this->LiftIntegerInParam(bldr, input_var);
        if (zext_inval.has_value()) {
          auto zext_type =
              llvm::IntegerType::get(this->context, outvar->size * 8);
          auto zext_op = (opc == OpCode::CPUI_INT_ZEXT)
                              ? bldr.CreateZExt(*zext_inval, zext_type)
                              : bldr.CreateSExt(*zext_inval, zext_type);
          return this->LiftStoreIntoOutParam(bldr, zext_op, outvar);
        }
        break;
      }
      case OpCode::CPUI_INT_2COMP: {
        auto two_comp_inval = this->LiftIntegerInParam(bldr, input_var);
        if (two_comp_inval.has_value()) {
          return this->LiftStoreIntoOutParam(
              bldr, bldr.CreateNeg(*two_comp_inval), outvar);
        }
        break;
      }
      case OpCode::CPUI_INT_NEGATE: {
        auto negate_inval = this->LiftIntegerInParam(bldr, input_var);
        if (negate_inval.has_value()) {
          return this->LiftStoreIntoOutParam(
              bldr, bldr.CreateNot(*negate_inval), outvar);
        }
        break;
      }
      case OpCode::CPUI_POPCOUNT: {
        auto ctpop_inval = this->LiftIntegerInParam(bldr, input_var);
        if (ctpop_inval.has_value()) {
          llvm::Type *overloaded_types[1] = {(*ctpop_inval)->getType()};
          llvm::Function *ctpop_intrinsic = llvm::Intrinsic::getDeclaration(
              bldr.GetInsertBlock()->getModule(), llvm::Intrinsic::ctpop,
              overloaded_types);

          std::array<llvm::Value *, 1> ctpop_args = {*ctpop_inval};
          llvm::Value *ctpop_val = this->FixResultForOutVarnode(
              bldr, bldr.CreateCall(ctpop_intrinsic, ctpop_args), *outvar);


          return this->LiftStoreIntoOutParam(bldr, ctpop_val, outvar);
        }
        break;
      }
      default: break;
    }
    return LiftStatus::kLiftedUnsupportedInstruction;
  }
  using BinaryOperator = std::function<llvm::Value *(
      llvm::Value *, llvm::Value *, llvm::IRBuilder<> &)>;
  static std::map<OpCode, BinaryOperator> INTEGER_BINARY_OPS;
  static std::map<OpCode, BinaryOperator> BOOL_BINARY_OPS;
  static std::unordered_set<OpCode> INTEGER_COMP_OPS;


  struct VisitExit {
    PcodeToLLVMEmitIntoBlock &th;
    llvm::BasicBlock *operator()(const sleigh::InstrExit &exit) {
      return th.exit_block;
    };

    llvm::BasicBlock *operator()(const sleigh::IntrainstructionIndex &exit) {
      return th.GetOrCreateBlock(exit.target_block_ind);
    };
  };
  struct VisitBlockExitTrue {
    PcodeToLLVMEmitIntoBlock &th;
    llvm::BasicBlock *operator()(const sleigh::Exit &exit) {
      return std::visit(VisitExit{th}, exit);
    }
    llvm::BasicBlock *operator()(const sleigh::ConditionalExit &exit) {
      return std::visit(VisitExit{th}, exit.true_branch);
    }
  };

  struct VisitBlockExitFalse {
    PcodeToLLVMEmitIntoBlock &th;
    llvm::BasicBlock *operator()(const sleigh::Exit &exit) {
      return std::visit(VisitExit{th}, exit);
    }
    llvm::BasicBlock *operator()(const sleigh::ConditionalExit &exit) {
      return std::visit(VisitExit{th}, exit.false_branch);
    }
  };

  llvm::BasicBlock *GetTrueOut() {
    return std::visit(VisitBlockExitTrue{*this}, this->pcode_block->block_exit);
  }

  llvm::BasicBlock *GetFalseOut() {
    return std::visit(VisitBlockExitFalse{*this},
                      this->pcode_block->block_exit);
  }

  LiftStatus TerminateBlockWithCondition(llvm::Value *condition) {
    if (this->target_block->getTerminator() == nullptr) {
      llvm::IRBuilder<> ir(this->target_block);

      ir.CreateCondBr(condition, GetTrueOut(), GetFalseOut());
    }
    return LiftStatus::kLiftedInstruction;
  }

  void TerminateBlock() {
    if (this->target_block->getTerminator() == nullptr) {
      llvm::IRBuilder ir(this->target_block);
      ir.CreateBr(GetTrueOut());
    }
  }


  LiftStatus LiftCBranch(llvm::IRBuilder<> &bldr,
                         std::optional<VarnodeData> outvar, VarnodeData lhs,
                         VarnodeData rhs) {
    auto should_branch = this->LiftInParam(
        bldr, rhs, llvm::IntegerType::get(this->context, rhs.size * 8));


    if (!should_branch) {
      return LiftStatus::kLiftedUnsupportedInstruction;
    }


    // TODO(Ian): this should probably technically be != 0
    auto trunc_should_branch = bldr.CreateTrunc(
        *should_branch, llvm::IntegerType::get(this->context, 1));
    if (!isVarnodeInConstantSpace(lhs)) {
      // directs dont read the address of the variable, the offset is the jump
      // TODO(Ian): handle other address spaces
      auto jump_addr = this->replacement_cont.LiftOffsetOrReplace(
          bldr, lhs, this->insn_lifter_parent.GetWordType());


      auto pc_reg_param = this->LiftNormalRegister(bldr, "PC");
      assert(pc_reg_param.has_value());
      auto pc_reg_ptr = *pc_reg_param;
      auto orig_pc_value = pc_reg_ptr->LiftAsInParam(
          bldr, this->insn_lifter_parent.GetWordType());

      if (orig_pc_value.has_value()) {
        auto next_pc_value =
            bldr.CreateSelect(trunc_should_branch, jump_addr, *orig_pc_value);

        bldr.CreateStore(next_pc_value, this->GetNextPcRef());
      }
    }

    return this->TerminateBlockWithCondition(trunc_should_branch);
  }

  LiftStatus LiftIntegerBinOp(llvm::IRBuilder<> &bldr, OpCode opc,
                              std::optional<VarnodeData> outvar,
                              VarnodeData lhs, VarnodeData rhs) {


    if (INTEGER_BINARY_OPS.find(opc) != INTEGER_BINARY_OPS.end()) {
      auto &op_func = INTEGER_BINARY_OPS.find(opc)->second;
      auto lifted_lhs = this->LiftIntegerInParam(bldr, lhs);
      auto lifted_rhs = this->LiftIntegerInParam(bldr, rhs);
      if (lifted_lhs.has_value() && lifted_rhs.has_value()) {
        DLOG(INFO) << "Binop op: " << get_opname(opc);
        DLOG(INFO) << "Binop with lhs: "
                   << remill::LLVMThingToString(*lifted_lhs);
        DLOG(INFO) << "Binop with rhs: "
                   << remill::LLVMThingToString(*lifted_rhs);
        auto orig_res = op_func(*lifted_lhs, *lifted_rhs, bldr);
        if (INTEGER_COMP_OPS.find(opc) != INTEGER_COMP_OPS.end()) {
          // Comparison operators always return a byte
          if (orig_res->getType()->getIntegerBitWidth() != 8) {
            orig_res = bldr.CreateZExt(
                orig_res, llvm::IntegerType::get(bldr.getContext(), 8));
          }
        }
        DLOG(INFO) << "Res: " << remill::LLVMThingToString(orig_res);
        DLOG(INFO) << "Res ty: "
                   << remill::LLVMThingToString(orig_res->getType());
        return this->LiftStoreIntoOutParam(bldr, orig_res, outvar);
      }
    }
    return LiftStatus::kLiftedUnsupportedInstruction;
  }


  LiftStatus LiftBoolBinOp(llvm::IRBuilder<> &bldr, OpCode opc,
                           std::optional<VarnodeData> outvar, VarnodeData lhs,
                           VarnodeData rhs) {

    // We make sure to only attempt to lift params for operands where we know they are booleans
    // Otherwise lifting a value as a byte could be an incorrect size for something like a unique.
    if (this->BOOL_BINARY_OPS.find(opc) == this->BOOL_BINARY_OPS.end()) {
      return LiftStatus::kLiftedUnsupportedInstruction;
    }

    auto lifted_lhs =
        this->LiftInParam(bldr, lhs, llvm::IntegerType::get(this->context, 8));
    auto lifted_rhs =
        this->LiftInParam(bldr, rhs, llvm::IntegerType::get(this->context, 8));
    if (!lifted_lhs.has_value() || !lifted_rhs.has_value()) {
      return LiftStatus::kLiftedUnsupportedInstruction;
    }

    auto computed_value =
        this->BOOL_BINARY_OPS.find(opc)->second(*lifted_lhs, *lifted_rhs, bldr);

    return this->LiftStoreIntoOutParam(bldr, computed_value, outvar);
  }

  std::optional<BinaryOperator> FindFloatBinOpFunc(OpCode opc) {
    switch (opc) {
      case CPUI_FLOAT_EQUAL: {
        return [](llvm::Value *lhs, llvm::Value *rhs, llvm::IRBuilder<> &bldr) {
          return bldr.CreateZExt(bldr.CreateFCmpOEQ(lhs, rhs),
                                 llvm::IntegerType::get(bldr.getContext(), 8));
        };
      }
      case CPUI_FLOAT_NOTEQUAL: {
        return [](llvm::Value *lhs, llvm::Value *rhs, llvm::IRBuilder<> &bldr) {
          return bldr.CreateZExt(bldr.CreateFCmpONE(lhs, rhs),
                                 llvm::IntegerType::get(bldr.getContext(), 8));
        };
      }
      case CPUI_FLOAT_LESS: {
        return [](llvm::Value *lhs, llvm::Value *rhs, llvm::IRBuilder<> &bldr) {
          return bldr.CreateZExt(bldr.CreateFCmpOLT(lhs, rhs),
                                 llvm::IntegerType::get(bldr.getContext(), 8));
        };
      }
      case CPUI_FLOAT_LESSEQUAL: {
        return [](llvm::Value *lhs, llvm::Value *rhs, llvm::IRBuilder<> &bldr) {
          return bldr.CreateZExt(bldr.CreateFCmpOLE(lhs, rhs),
                                 llvm::IntegerType::get(bldr.getContext(), 8));
        };
      }
      case CPUI_FLOAT_ADD: {
        return [](llvm::Value *lhs, llvm::Value *rhs, llvm::IRBuilder<> &bldr) {
          return bldr.CreateFAdd(lhs, rhs);
        };
      }
      case CPUI_FLOAT_SUB: {
        return [](llvm::Value *lhs, llvm::Value *rhs, llvm::IRBuilder<> &bldr) {
          return bldr.CreateFSub(lhs, rhs);
        };
      }
      case CPUI_FLOAT_MULT: {
        return [](llvm::Value *lhs, llvm::Value *rhs, llvm::IRBuilder<> &bldr) {
          return bldr.CreateFMul(lhs, rhs);
        };
      }
      case CPUI_FLOAT_DIV: {
        return [](llvm::Value *lhs, llvm::Value *rhs, llvm::IRBuilder<> &bldr) {
          return bldr.CreateFDiv(lhs, rhs);
        };
      }
      default: return std::nullopt;
    }
  }


  std::optional<llvm::Type *> GetFloatTypeOfByteSize(size_t byte_size) {
    switch (byte_size) {
      case 2: return llvm::Type::getHalfTy(this->context);
      case 4: return llvm::Type::getFloatTy(this->context);
      case 8: return llvm::Type::getDoubleTy(this->context);
      case 16: return llvm::Type::getFP128Ty(this->context);
      default: return std::nullopt;
    }
  }


  llvm::Value *CastFloatResult(llvm::IRBuilder<> &bldr,
                               VarnodeData output_varnode,
                               llvm::Value *maybe_float) {

    if (maybe_float->getType()->isFloatingPointTy()) {
      auto num_bits = maybe_float->getType()->getPrimitiveSizeInBits();
      maybe_float = bldr.CreateBitCast(
          maybe_float, llvm::IntegerType::get(this->context, num_bits));
    }

    return bldr.CreateZExtOrTrunc(
        maybe_float,
        llvm::IntegerType::get(this->context, output_varnode.size * 8));
  }

  std::optional<llvm::Value *> LiftFloatInParam(llvm::IRBuilder<> &bldr,
                                                VarnodeData vnode) {
    auto float_ty = this->GetFloatTypeOfByteSize(vnode.size);
    if (!float_ty) {
      DLOG(ERROR) << "Could not create llvm float type of size " << vnode.size;
      return std::nullopt;
    }

    auto int_ty = llvm::IntegerType::get(this->context, vnode.size * 8);

    auto int_in_param = this->LiftInParam(bldr, vnode, int_ty);

    if (!int_in_param) {
      return std::nullopt;
    }

    return bldr.CreateBitCast(*int_in_param, *float_ty);
  }

  LiftStatus LiftFloatBinOp(llvm::IRBuilder<> &bldr, OpCode opc,
                            std::optional<VarnodeData> outvar, VarnodeData lhs,
                            VarnodeData rhs) {
    std::optional<BinaryOperator> op_func = this->FindFloatBinOpFunc(opc);
    if (!op_func) {
      return LiftStatus::kLiftedUnsupportedInstruction;
    }


    // TODO(alex): I think we need some helper here to achieve something similar to what `llvm::IntegerType::get`
    // gives us, except for floating point types.
    //
    // So we need to check the size of the node and return either a 32-bit float, brain float, double, etc.

    auto lifted_lhs = this->LiftFloatInParam(bldr, lhs);
    auto lifted_rhs = this->LiftFloatInParam(bldr, rhs);

    if (!lifted_lhs || !lifted_rhs) {
      return LiftStatus::kLiftedUnsupportedInstruction;
    }

    auto res = (*op_func)(*lifted_lhs, *lifted_rhs, bldr);
    return this->LiftStoreIntoOutParam(
        bldr, this->CastFloatResult(bldr, *outvar, res), outvar);
  }


  LiftStatus LiftBinOp(llvm::IRBuilder<> &bldr, OpCode opc,
                       std::optional<VarnodeData> outvar, VarnodeData lhs,
                       VarnodeData rhs) {

    if (opc == OpCode::CPUI_CBRANCH) {
      return this->LiftCBranch(bldr, outvar, lhs, rhs);
    }

    auto res = this->LiftIntegerBinOp(bldr, opc, outvar, lhs, rhs);
    if (res == LiftStatus::kLiftedInstruction) {
      return res;
    }

    auto sres = this->LiftBoolBinOp(bldr, opc, outvar, lhs, rhs);
    if (sres == LiftStatus::kLiftedInstruction) {
      return sres;
    }

    sres = this->LiftFloatBinOp(bldr, opc, outvar, lhs, rhs);
    if (sres == LiftStatus::kLiftedInstruction) {
      return sres;
    }

    if (opc == OpCode::CPUI_LOAD && outvar) {
      auto out_op = *outvar;
      auto addr_operand = rhs;
      auto lifted_addr_offset = this->LiftInParam(
          bldr, addr_operand, this->insn_lifter_parent.GetWordType());

      if (!lifted_addr_offset) {
        return LiftStatus::kLiftedUnsupportedInstruction;
      }
      auto out_type = llvm::IntegerType::get(this->context, out_op.size * 8);
      auto lifted_addr = this->CreateMemoryAddress(*lifted_addr_offset);

      auto loaded_value = lifted_addr->LiftAsInParam(bldr, out_type);

      if (!loaded_value) {
        return LiftStatus::kLiftedUnsupportedInstruction;
      }


      auto lifted_out = this->LiftParamPtr(bldr, out_op);
      return lifted_out->StoreIntoParam(bldr, *loaded_value);
    }

    if (opc == OpCode::CPUI_PIECE && outvar) {
      assert(rhs.size + lhs.size == outvar->size);

      // Treat them as integers
      auto lifted_lhs = this->LiftInParam(
          bldr, lhs, llvm::IntegerType::get(this->context, lhs.size * 8));
      auto lifted_rhs = this->LiftInParam(
          bldr, rhs, llvm::IntegerType::get(this->context, rhs.size * 8));

      if (lifted_lhs.has_value() && lifted_rhs.has_value()) {
        // Widen the most significant operand and then left shift it to make room for the least significant operand.
        auto ms_operand = bldr.CreateZExt(
            *lifted_lhs, llvm::IntegerType::get(this->context, outvar->size));
        auto shifted_ms_operand = bldr.CreateShl(
            ms_operand, llvm::ConstantInt::get(
                            llvm::Type::getInt8Ty(this->context), rhs.size));

        // Now concatenate them with an OR.
        auto concat = bldr.CreateOr(shifted_ms_operand, *lifted_rhs);
        return this->LiftStoreIntoOutParam(bldr, concat, outvar);
      }
    }

    if (opc == OpCode::CPUI_SUBPIECE && outvar) {
      auto lifted_lhs = this->LiftInParam(
          bldr, lhs, llvm::IntegerType::get(this->context, lhs.size * 8));

      if (lifted_lhs.has_value()) {
        DLOG(INFO) << "SUBPIECE: " << remill::LLVMThingToString(*lifted_lhs);
<<<<<<< HEAD
        auto new_size = lhs.size - rhs.offset;
        auto subpiece_lhs = bldr.CreateLShr(*lifted_lhs, rhs.offset * 8);
=======
        auto *subpiece_lhs = bldr.CreateLShr(*lifted_lhs, rhs.offset * 8);
>>>>>>> 6722de60

        if (lhs.size < outvar->size) {
          subpiece_lhs = bldr.CreateZExt(
              subpiece_lhs,
              llvm::IntegerType::get(this->context, 8 * outvar->size));
        } else if (lhs.size > outvar->size) {
          subpiece_lhs = bldr.CreateTrunc(
              subpiece_lhs,
              llvm::IntegerType::get(this->context, 8 * outvar->size));
        }

        return this->LiftStoreIntoOutParam(bldr, subpiece_lhs, outvar);
      }
    }

    if (opc == OpCode::CPUI_INDIRECT && outvar) {
      // TODO(alex): This isn't clear to me from the documentation.
      // I'll probably need to find some code that generates this op in order to understand how to handle it.
      return LiftStatus::kLiftedUnsupportedInstruction;
    }

    if (opc == OpCode::CPUI_NEW && outvar) {
      // NOTE(alex): We shouldn't encounter this op as it only get generated when lifting Java or
      // Dalvik bytecode
      return LiftStatus::kLiftedUnsupportedInstruction;
    }

    return LiftStatus::kLiftedUnsupportedInstruction;
  }

  LiftStatus LiftThreeOperandOp(llvm::IRBuilder<> &bldr, OpCode opc,
                                std::optional<VarnodeData> outvar,
                                VarnodeData param0, VarnodeData param1,
                                VarnodeData param2) {
    switch (opc) {
      case OpCode::CPUI_STORE: {
        auto addr_operand = param1;
        auto lifted_addr_offset = this->LiftInParam(
            bldr, addr_operand, this->insn_lifter_parent.GetWordType());

        if (lifted_addr_offset) {
          auto store_param = this->LiftInParam(
              bldr, param2,
              llvm::IntegerType::get(this->context, param2.size * 8));

          if (store_param.has_value()) {
            auto lifted_addr = this->CreateMemoryAddress(*lifted_addr_offset);
            return lifted_addr->StoreIntoParam(bldr, *store_param);
          }
        }
        break;
      }
      case OpCode::CPUI_PTRADD: {
        auto lifted_addr = this->LiftInParam(
                 bldr, param0, this->insn_lifter_parent.GetWordType()),
             lifted_index = this->LiftIntegerInParam(bldr, param1);
        auto elem_size = llvm::ConstantInt::get(
            llvm::IntegerType::get(this->context, param2.size * 8),
            param2.offset);
        if (lifted_addr.has_value() && lifted_index.has_value()) {
          auto *offset = bldr.CreateMul(*lifted_index, elem_size),
               *ptr_add = bldr.CreateAdd(*lifted_addr, offset);
          return this->LiftStoreIntoOutParam(bldr, ptr_add, outvar);
        }
        break;
      }
      case OpCode::CPUI_PTRSUB: {
        auto lifted_addr = this->LiftInParam(
                 bldr, param0, this->insn_lifter_parent.GetWordType()),
             lifted_offset = this->LiftIntegerInParam(bldr, param1);
        if (lifted_addr.has_value() && lifted_offset.has_value()) {
          return this->LiftStoreIntoOutParam(
              bldr, bldr.CreateAdd(*lifted_addr, *lifted_offset), outvar);
        }
        break;
      }
      default: break;
    }

    return LiftStatus::kLiftedUnsupportedInstruction;
  }

  LiftStatus LiftVariadicOp(llvm::IRBuilder<> &bldr, OpCode opc,
                            std::optional<VarnodeData> outvar,
                            VarnodeData *vars, int4 isize) {
    switch (opc) {
      // We shouldnt encounter this afaik MULTIEQUAL is a decompiler concept?
      case OpCode::CPUI_MULTIEQUAL: {
        llvm::Type *phi_type =
            llvm::IntegerType::get(this->context, vars[0].size * 8);
        llvm::PHINode *phi_node = bldr.CreatePHI(phi_type, isize);
        for (int4 i = 0; i < isize; ++i) {
          VarnodeData &var = vars[i];
          auto inval = this->LiftInParam(
              bldr, var, llvm::IntegerType::get(this->context, var.size * 8));
          if (!inval.has_value()) {
            return LiftStatus::kLiftedUnsupportedInstruction;
          }
          // TODO(alex): This isn't right, just using the current block to get things building.
          // We need to track the incoming basic blocks for each value.
          phi_node->addIncoming(*inval, bldr.GetInsertBlock());
        }
        return this->LiftStoreIntoOutParam(bldr, phi_node, outvar);
      }
      case OpCode::CPUI_CPOOLREF: {
        // NOTE(alex): We shouldn't encounter this op as it only get generated when lifting Java or
        // Dalvik bytecode
        return LiftStatus::kLiftedUnsupportedInstruction;
      }
      default: break;
    }

    return LiftStatus::kLiftedUnsupportedInstruction;
  }


  std::optional<std::string> GetOtherFuncName(VarnodeData *ivars, int4 isize) {
    if (isize < 1 || ivars[0].offset >= this->user_op_names.size()) {
      return std::nullopt;
    }

    return this->user_op_names[ivars[0].offset];
  }

  static const size_t kEqualityClaimArity = 3;
  LiftStatus HandleCallOther(llvm::IRBuilder<> &bldr,
                             std::optional<VarnodeData> outvar,
                             VarnodeData *vars, int4 isize) {
    auto other_func_name = this->GetOtherFuncName(vars, isize);
    if (other_func_name.has_value()) {
      if (other_func_name == kEqualityClaimName &&
          isize == kEqualityClaimArity) {
        DLOG(INFO) << "Applying eq claim";
        this->replacement_cont.ApplyEqualityClaim(bldr, *this, vars[1],
                                                  vars[2]);
        return kLiftedInstruction;
      }
      DLOG(ERROR) << "Unsupported pcode intrinsic: " << *other_func_name;
    }
    return kLiftedUnsupportedInstruction;
  }

  llvm::Argument *GetBranchTakenRef() {
    return this->exit_block->getParent()->getArg(kBranchTakenArgNum);
  }

  llvm::Argument *GetNextPcRef() {
    return this->exit_block->getParent()->getArg(kNextPcArgNum);
  }

  LiftStatus LiftBranchTaken(llvm::IRBuilder<> &bldr,
                             const sleigh::BranchTakenVar &btaken_var) {


    auto maybe_should_branch =
        this->LiftIntegerInParam(bldr, btaken_var.target_vnode);
    if (!maybe_should_branch) {
      DLOG(ERROR) << "Failed to lift iparam branch taken var";
      return LiftStatus::kLiftedLifterError;
    }

    auto should_branch = bldr.CreateZExtOrTrunc(
        *maybe_should_branch, llvm::IntegerType::get(this->context, 8));
    auto branch_taken_ref = this->GetBranchTakenRef();
    bldr.CreateStore(should_branch, branch_taken_ref);
    return LiftStatus::kLiftedInstruction;
  }


  void LiftBtakenIfReached(llvm::IRBuilder<> &bldr, OpCode opc) {

    if (this->to_lift_btaken && curr_id == this->to_lift_btaken->index) {
      this->UpdateStatus(this->LiftBranchTaken(bldr, *this->to_lift_btaken),
                         opc);
    }
  }

  void LiftPcodeOp(llvm::IRBuilder<> &bldr, OpCode opc,
                   std::optional<VarnodeData> outvar, VarnodeData *vars,
                   int4 isize) {
    // The MULTIEQUAL op has variadic operands
    if (opc == OpCode::CPUI_MULTIEQUAL || opc == OpCode::CPUI_CPOOLREF) {
      this->UpdateStatus(this->LiftVariadicOp(bldr, opc, outvar, vars, isize),
                         opc);
      return;
    }

    if (opc == OpCode::CPUI_CALLOTHER) {
      this->UpdateStatus(this->HandleCallOther(bldr, outvar, vars, isize), opc);
      return;
    }

    switch (isize) {
      case 1: {
        this->UpdateStatus(this->LiftUnaryOp(bldr, opc, outvar, vars[0]), opc);
        break;
      }
      case 2: {
        this->UpdateStatus(this->LiftBinOp(bldr, opc, outvar, vars[0], vars[1]),
                           opc);
        return;
      }
      case 3: {
        this->UpdateStatus(this->LiftThreeOperandOp(bldr, opc, outvar, vars[0],
                                                    vars[1], vars[2]),
                           opc);

        return;
      }
      default:
        this->UpdateStatus(LiftStatus::kLiftedUnsupportedInstruction, opc);
        return;
    }
  }


  void VisitBlock(const sleigh::PcodeBlock &blk) {
    this->target_block = GetOrCreateBlock(blk.base_index);
    this->pcode_block = &blk;
    llvm::IRBuilder bldr(this->target_block);

    // we have a problem with block terminators where a cbranch <relative> -> fallthrough, need to either exit to the exit block
    // or transfer to a block. So really our cfg needs to tell us how to terminate a block
    // either exit (means real control flow), to block (fake control flow)
    for (auto pc : blk.ops) {
      this->LiftPcodeOp(bldr, pc.op, pc.outvar, pc.vars.data(), pc.vars.size());
    }

    this->TerminateBlock();
  }

  LiftStatus GetStatus() {
    return this->status;
  }
};  // namespace remill

std::unordered_set<OpCode>
    SleighLifter::PcodeToLLVMEmitIntoBlock::INTEGER_COMP_OPS = {
        CPUI_INT_EQUAL,   CPUI_INT_NOTEQUAL,  CPUI_INT_LESS,
        CPUI_INT_SLESS,   CPUI_INT_LESSEQUAL, CPUI_INT_SLESSEQUAL,
        CPUI_INT_SBORROW, CPUI_INT_SCARRY,    CPUI_INT_CARRY};

// NOTE(Ian): we store a mapping from pcode op to supported boolean operation so that we can easily check if
// we want to lift the operands to this op as a boolean and also find the right post lifting operation to apply.
std::map<OpCode, SleighLifter::PcodeToLLVMEmitIntoBlock::BinaryOperator>
    SleighLifter::PcodeToLLVMEmitIntoBlock::BOOL_BINARY_OPS = {
        {OpCode::CPUI_BOOL_AND,
         [](llvm::Value *lhs, llvm::Value *rhs, llvm::IRBuilder<> &bldr) {
           return bldr.CreateAnd(lhs, rhs);
         }},
        {OpCode::CPUI_BOOL_OR,
         [](llvm::Value *lhs, llvm::Value *rhs, llvm::IRBuilder<> &bldr) {
           return bldr.CreateOr(lhs, rhs);
         }},
        {OpCode::CPUI_BOOL_XOR,
         [](llvm::Value *lhs, llvm::Value *rhs, llvm::IRBuilder<> &bldr) {
           return bldr.CreateXor(lhs, rhs);
         }}};
std::map<OpCode, SleighLifter::PcodeToLLVMEmitIntoBlock::BinaryOperator>
    SleighLifter::PcodeToLLVMEmitIntoBlock::INTEGER_BINARY_OPS = {
        {OpCode::CPUI_INT_AND,
         [](llvm::Value *lhs, llvm::Value *rhs, llvm::IRBuilder<> &bldr) {
           return bldr.CreateAnd(lhs, rhs);
         }},
        {OpCode::CPUI_INT_OR,
         [](llvm::Value *lhs, llvm::Value *rhs, llvm::IRBuilder<> &bldr) {
           return bldr.CreateOr(lhs, rhs);
         }},
        {OpCode::CPUI_INT_XOR,
         [](llvm::Value *lhs, llvm::Value *rhs, llvm::IRBuilder<> &bldr) {
           return bldr.CreateXor(lhs, rhs);
         }},
        {OpCode::CPUI_INT_LEFT,
         [](llvm::Value *lhs, llvm::Value *rhs, llvm::IRBuilder<> &bldr) {
           if (lhs->getType() != rhs->getType()) {
             rhs = bldr.CreateZExtOrTrunc(rhs, lhs->getType());
           }
           // If the number of bits we're shifting exceeds the bit width of the
           // other operand, the result should be zero.
           auto max_shift = llvm::ConstantInt::get(
               lhs->getType(), lhs->getType()->getIntegerBitWidth());
           return bldr.CreateSelect(bldr.CreateICmpSGE(rhs, max_shift),
                                    llvm::ConstantInt::get(lhs->getType(), 0),
                                    bldr.CreateShl(lhs, rhs));
         }},
        {OpCode::CPUI_INT_RIGHT,
         [](llvm::Value *lhs, llvm::Value *rhs, llvm::IRBuilder<> &bldr) {
           if (lhs->getType() != rhs->getType()) {
             rhs = bldr.CreateZExtOrTrunc(rhs, lhs->getType());
           }
           // If the number of bits we're shifting exceeds the bit width of the
           // other operand, the result should be zero.
           auto max_shift = llvm::ConstantInt::get(
               lhs->getType(), lhs->getType()->getIntegerBitWidth());
           return bldr.CreateSelect(bldr.CreateICmpSGE(rhs, max_shift),
                                    llvm::ConstantInt::get(lhs->getType(), 0),
                                    bldr.CreateLShr(lhs, rhs));
         }},
        {OpCode::CPUI_INT_SRIGHT,
         [](llvm::Value *lhs, llvm::Value *rhs, llvm::IRBuilder<> &bldr) {
           if (lhs->getType() != rhs->getType()) {
             rhs = bldr.CreateZExtOrTrunc(rhs, lhs->getType());
           }
           return bldr.CreateAShr(lhs, rhs);
         }},
        {OpCode::CPUI_INT_ADD,
         [](llvm::Value *lhs, llvm::Value *rhs, llvm::IRBuilder<> &bldr) {
           return bldr.CreateAdd(lhs, rhs);
         }},
        {OpCode::CPUI_INT_SUB,
         [](llvm::Value *lhs, llvm::Value *rhs, llvm::IRBuilder<> &bldr) {
           return bldr.CreateSub(lhs, rhs);
         }},
        {OpCode::CPUI_INT_MULT,
         [](llvm::Value *lhs, llvm::Value *rhs, llvm::IRBuilder<> &bldr) {
           return bldr.CreateMul(lhs, rhs);
         }},
        {OpCode::CPUI_INT_DIV,
         [](llvm::Value *lhs, llvm::Value *rhs, llvm::IRBuilder<> &bldr) {
           return bldr.CreateUDiv(lhs, rhs);
         }},
        {OpCode::CPUI_INT_SDIV,
         [](llvm::Value *lhs, llvm::Value *rhs, llvm::IRBuilder<> &bldr) {
           return bldr.CreateSDiv(lhs, rhs);
         }},
        {OpCode::CPUI_INT_REM,
         [](llvm::Value *lhs, llvm::Value *rhs, llvm::IRBuilder<> &bldr) {
           return bldr.CreateURem(lhs, rhs);
         }},
        {OpCode::CPUI_INT_SREM,
         [](llvm::Value *lhs, llvm::Value *rhs, llvm::IRBuilder<> &bldr) {
           return bldr.CreateSRem(lhs, rhs);
         }},
        {OpCode::CPUI_INT_EQUAL,
         [](llvm::Value *lhs, llvm::Value *rhs, llvm::IRBuilder<> &bldr) {
           // TODO(alex): Should these by using `trunc`?
           // The docs seem to indicate that it's not ok to `zext` to a smaller type.
           return bldr.CreateZExt(bldr.CreateICmpEQ(lhs, rhs),
                                  llvm::IntegerType::get(bldr.getContext(), 8));
         }},
        {OpCode::CPUI_INT_NOTEQUAL,
         [](llvm::Value *lhs, llvm::Value *rhs, llvm::IRBuilder<> &bldr) {
           return bldr.CreateZExt(bldr.CreateICmpNE(lhs, rhs),
                                  llvm::IntegerType::get(bldr.getContext(), 8));
         }},
        {OpCode::CPUI_INT_LESS,
         [](llvm::Value *lhs, llvm::Value *rhs, llvm::IRBuilder<> &bldr) {
           return bldr.CreateZExt(bldr.CreateICmpULT(lhs, rhs),
                                  llvm::IntegerType::get(bldr.getContext(), 8));
         }},
        {OpCode::CPUI_INT_SLESS,
         [](llvm::Value *lhs, llvm::Value *rhs, llvm::IRBuilder<> &bldr) {
           return bldr.CreateZExt(bldr.CreateICmpSLT(lhs, rhs),
                                  llvm::IntegerType::get(bldr.getContext(), 8));
         }},
        {OpCode::CPUI_INT_LESSEQUAL,
         [](llvm::Value *lhs, llvm::Value *rhs, llvm::IRBuilder<> &bldr) {
           return bldr.CreateZExt(bldr.CreateICmpSLE(lhs, rhs),
                                  llvm::IntegerType::get(bldr.getContext(), 8));
         }},
        {OpCode::CPUI_INT_SLESSEQUAL,
         [](llvm::Value *lhs, llvm::Value *rhs, llvm::IRBuilder<> &bldr) {
           return bldr.CreateZExt(bldr.CreateICmpULE(lhs, rhs),
                                  llvm::IntegerType::get(bldr.getContext(), 8));
         }},
        {OpCode::CPUI_INT_CARRY,
         [](llvm::Value *lhs, llvm::Value *rhs, llvm::IRBuilder<> &bldr) {
           return ExtractOverflowBitFromCallToIntrinsic(
               llvm::Intrinsic::uadd_with_overflow, lhs, rhs, bldr);
         }},
        {OpCode::CPUI_INT_SCARRY,
         [](llvm::Value *lhs, llvm::Value *rhs, llvm::IRBuilder<> &bldr) {
           return ExtractOverflowBitFromCallToIntrinsic(
               llvm::Intrinsic::sadd_with_overflow, lhs, rhs, bldr);
         }},
        {OpCode::CPUI_INT_SBORROW,
         [](llvm::Value *lhs, llvm::Value *rhs, llvm::IRBuilder<> &bldr) {
           return ExtractOverflowBitFromCallToIntrinsic(
               llvm::Intrinsic::ssub_with_overflow, lhs, rhs, bldr);
         }},
};

SleighLifter::SleighLifter(const remill::Arch &arch_,
                           const remill::sleigh::SleighDecoder &dec_,
                           const IntrinsicTable &intrinsics_)
    : InstructionLifter(&arch_, intrinsics_),
      sleigh_context(new sleigh::SingleInstructionSleighContext(
          dec_.GetSLAName(), dec_.GetPSpec())),
      decoder(dec_) {
  this->decoder.InitializeSleighContext(*sleigh_context);
}


const std::string_view SleighLifter::kInstructionFunctionPrefix =
    "sleigh_remill_instruction_function";

void SleighLifter::SetISelAttributes(llvm::Function *target_func) {
  target_func->setLinkage(llvm::GlobalValue::InternalLinkage);
  target_func->removeFnAttr(llvm::Attribute::NoInline);
  target_func->addFnAttr(llvm::Attribute::InlineHint);
  target_func->addFnAttr(llvm::Attribute::AlwaysInline);
}


llvm::Function *
SleighLifter::DefineInstructionFunction(Instruction &inst,
                                        llvm::Module *target_mod) {

  std::stringstream nm;
  nm << SleighLifter::kInstructionFunctionPrefix << "_" << std::hex << inst.pc;
  auto &context = target_mod->getContext();
  auto ptr_ty = llvm::PointerType::get(context, 0);
  std::array<llvm::Type *, 4> params = {inst.arch->StatePointerType(),
                                        inst.arch->MemoryPointerType(), ptr_ty,
                                        ptr_ty};
  auto ty =
      llvm::FunctionType::get(inst.arch->MemoryPointerType(), params, false);
  auto func = llvm::Function::Create(ty, llvm::GlobalValue::ExternalLinkage, 0,
                                     nm.str(), target_mod);

  auto memory = remill::NthArgument(func, 1);
  auto state = remill::NthArgument(func, 0);
  memory->setName("memory");
  state->setName("state");
  func->getArg(kBranchTakenArgNum)->setName("btaken");
  func->getArg(kNextPcArgNum)->setName("npc");
  auto block = llvm::BasicBlock::Create(context, "entry_block", func);
  llvm::IRBuilder<> ir(block);

  ir.CreateStore(memory, ir.CreateAlloca(memory->getType(), nullptr, "MEMORY"));

  return func;
}

std::pair<LiftStatus, std::optional<llvm::Function *>>
SleighLifter::LiftIntoInternalBlockWithSleighState(
    Instruction &inst, llvm::Module *target_mod, bool is_delayed,
    const std::optional<sleigh::BranchTakenVar> &btaken) {

  this->sleigh_context->resetContext();
  this->decoder.InitializeSleighContext(*this->sleigh_context);

  sleigh::PcodeDecoder pcode_record(this->GetEngine());
  sleigh_context->oneInstruction(inst.pc, pcode_record, inst.bytes);
  for (const auto &op : pcode_record.ops) {
    DLOG(INFO) << "Pcodeop: " << DumpPcode(this->GetEngine(), op);
  }

  DLOG(INFO) << "Secondary lift of bytes: " << llvm::toHex(inst.bytes);
  auto target_func = this->DefineInstructionFunction(inst, target_mod);

  llvm::BasicBlock *target_block = &target_func->getEntryBlock();
  llvm::IRBuilder<> ir(target_block);
  auto internal_state_pointer =
      remill::NthArgument(target_func, kStatePointerArgNum);


  auto exit_block = llvm::BasicBlock::Create(target_mod->getContext(),
                                             "exit_block", target_func);

  llvm::IRBuilder<> exit_builder(exit_block);


  exit_builder.CreateRet(remill::LoadMemoryPointer(
      exit_builder.GetInsertBlock(), *this->GetIntrinsicTable()));


  //TODO(Ian): make a safe to use sleighinstruction context that wraps a context with an arch to preform reset reinits


  auto cfg = sleigh::PcodeCFGBuilder::CreateCFG(pcode_record.ops);

  SleighLifter::PcodeToLLVMEmitIntoBlock lifter(
      target_block, internal_state_pointer, inst, *this,
      this->sleigh_context->getUserOpNames(), exit_block, btaken);

  for (auto blk : cfg.blocks) {
    lifter.VisitBlock(blk.second);
  }

  ir.CreateBr(lifter.GetOrCreateBlock(0));


  // Setup like an ISEL
  SleighLifter::SetISelAttributes(target_func);
  remill::InitFunctionAttributes(target_func);

  CHECK(!llvm::verifyFunction(*target_func, &llvm::errs()));
  return {lifter.GetStatus(), target_func};
}

LiftStatus SleighLifter::LiftIntoBlockWithSleighState(
    Instruction &inst, llvm::BasicBlock *block, llvm::Value *state_ptr,
    bool is_delayed, const std::optional<sleigh::BranchTakenVar> &btaken) {
  if (!inst.IsValid()) {
    DLOG(ERROR) << "Invalid function" << inst.Serialize();
    return kLiftedInvalidInstruction;
  }


  // Call the instruction function
  auto res = this->LiftIntoInternalBlockWithSleighState(
      inst, block->getModule(), is_delayed, btaken);

  if (res.first != LiftStatus::kLiftedInstruction || !res.second.has_value()) {
    return res.first;
  }

  auto target_func = *res.second;


  // Setup PC and NEXT_PC
  const auto [pc_ref, pc_ref_type] =
      LoadRegAddress(block, state_ptr, kPCVariableName);
  const auto [next_pc_ref, next_pc_ref_type] =
      LoadRegAddress(block, state_ptr, kNextPCVariableName);


  llvm::IRBuilder<> intoblock_builer(block);


  const auto next_pc =
      intoblock_builer.CreateLoad(this->GetWordType(), next_pc_ref);


  intoblock_builer.CreateStore(
      this->decoder.LiftPcFromCurrPc(intoblock_builer, next_pc,
                                     inst.bytes.size()),
      pc_ref);
  intoblock_builer.CreateStore(
      intoblock_builer.CreateAdd(
          next_pc,
          llvm::ConstantInt::get(this->GetWordType(), inst.bytes.size())),
      next_pc_ref);

  // TODO(Ian): THIS IS AN UNSOUND ASSUMPTION THAT RETURNS ALWAYS RETURN TO THE FALLTHROUGH, this is just to make things work
  intoblock_builer.CreateStore(
      intoblock_builer.CreateLoad(this->GetWordType(), next_pc_ref),
      LoadReturnProgramCounterRef(block));


  std::array<llvm::Value *, 4> args = {
      state_ptr, remill::LoadMemoryPointer(block, *this->GetIntrinsicTable()),
      remill::LoadBranchTakenRef(block),
      remill::LoadNextProgramCounterRef(block)};

  intoblock_builer.CreateStore(intoblock_builer.CreateCall(target_func, args),
                               remill::LoadMemoryPointerRef(block));

  //NOTE(Ian): If we made it past decoding we should be able to decode the bytes again
  DLOG(INFO) << res.first;

  return res.first;
}

Sleigh &SleighLifter::GetEngine(void) const {
  return this->sleigh_context->GetEngine();
}

SleighLifterWithState::SleighLifterWithState(
    std::optional<sleigh::BranchTakenVar> btaken_,
    std::shared_ptr<SleighLifter> lifter_)
    : btaken(btaken_),
      lifter(std::move(lifter_)) {}

// Lift a single instruction into a basic block. `is_delayed` signifies that
// this instruction will execute within the delay slot of another instruction.
LiftStatus
SleighLifterWithState::LiftIntoBlock(Instruction &inst, llvm::BasicBlock *block,
                                     llvm::Value *state_ptr, bool is_delayed) {
  return this->lifter->LiftIntoBlockWithSleighState(inst, block, state_ptr,
                                                    is_delayed, this->btaken);
}


// Load the address of a register.
std::pair<llvm::Value *, llvm::Type *>
SleighLifterWithState::LoadRegAddress(llvm::BasicBlock *block,
                                      llvm::Value *state_ptr,
                                      std::string_view reg_name) const {
  return this->lifter->LoadRegAddress(block, state_ptr, reg_name);
}

// Load the value of a register.
llvm::Value *
SleighLifterWithState::LoadRegValue(llvm::BasicBlock *block,
                                    llvm::Value *state_ptr,
                                    std::string_view reg_name) const {
  return this->lifter->LoadRegValue(block, state_ptr, reg_name);
}

llvm::Type *SleighLifterWithState::GetMemoryType() {
  return this->lifter->GetMemoryType();
}

void SleighLifterWithState::ClearCache(void) const {
  this->lifter->ClearCache();
}

}  // namespace remill<|MERGE_RESOLUTION|>--- conflicted
+++ resolved
@@ -575,8 +575,7 @@
         auto int2float_inval = this->LiftIntegerInParam(bldr, input_var);
         auto new_float_type = this->GetFloatTypeOfByteSize(outvar->size);
         if (int2float_inval.has_value() && new_float_type) {
-          auto converted =
-              bldr.CreateSIToFP(*int2float_inval, *new_float_type);
+          auto converted = bldr.CreateSIToFP(*int2float_inval, *new_float_type);
           return this->LiftStoreIntoOutParam(
               bldr, this->CastFloatResult(bldr, *outvar, converted), outvar);
         }
@@ -686,8 +685,8 @@
           auto zext_type =
               llvm::IntegerType::get(this->context, outvar->size * 8);
           auto zext_op = (opc == OpCode::CPUI_INT_ZEXT)
-                              ? bldr.CreateZExt(*zext_inval, zext_type)
-                              : bldr.CreateSExt(*zext_inval, zext_type);
+                             ? bldr.CreateZExt(*zext_inval, zext_type)
+                             : bldr.CreateSExt(*zext_inval, zext_type);
           return this->LiftStoreIntoOutParam(bldr, zext_op, outvar);
         }
         break;
@@ -1086,12 +1085,7 @@
 
       if (lifted_lhs.has_value()) {
         DLOG(INFO) << "SUBPIECE: " << remill::LLVMThingToString(*lifted_lhs);
-<<<<<<< HEAD
-        auto new_size = lhs.size - rhs.offset;
         auto subpiece_lhs = bldr.CreateLShr(*lifted_lhs, rhs.offset * 8);
-=======
-        auto *subpiece_lhs = bldr.CreateLShr(*lifted_lhs, rhs.offset * 8);
->>>>>>> 6722de60
 
         if (lhs.size < outvar->size) {
           subpiece_lhs = bldr.CreateZExt(
