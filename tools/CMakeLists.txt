--- conflicted
+++ resolved
@@ -1,11 +1,17 @@
-# Copyright 2016 Peter Goodman (peter@trailofbits.com), all rights reserved.
+# Copyright (c) 2017 Trail of Bits, Inc.
+#
+# Licensed under the Apache License, Version 2.0 (the "License");
+# you may not use this file except in compliance with the License.
+# You may obtain a copy of the License at
+#
+#     http://www.apache.org/licenses/LICENSE-2.0
+#
+# Unless required by applicable law or agreed to in writing, software
+# distributed under the License is distributed on an "AS IS" BASIS,
+# WITHOUT WARRANTIES OR CONDITIONS OF ANY KIND, either express or implied.
+# See the License for the specific language governing permissions and
+# limitations under the License.
 
-<<<<<<< HEAD
-=======
-add_subdirectory(${PROJECT_SOURCE_DIR}/tools/remill_lift)
-add_subdirectory(${PROJECT_SOURCE_DIR}/tools/remill_opt)
-
->>>>>>> eb560b11
 if (EXISTS ${PROJECT_SOURCE_DIR}/tools/mcsema)
     add_subdirectory(${PROJECT_SOURCE_DIR}/tools/mcsema)
 endif()
@@ -13,7 +19,3 @@
 if(UNIX AND NOT APPLE)
     set(LINUX TRUE)
 endif()
-
-# if (LINUX)
-#     add_subdirectory(${PROJECT_SOURCE_DIR}/tools/vmill)
-# endif(LINUX)